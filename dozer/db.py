"""Provides database storage for the Dozer Discord bot"""

import asyncpg
import discord


async def db_init(db_url):
    """Initializes the database connection"""
    global Pool
    Pool = await asyncpg.create_pool(dsn=db_url, command_timeout=15)


async def db_migrate():
    """Gets all subclasses and checks their migrations."""
    async with Pool.acquire() as conn:
        await conn.execute("""CREATE TABLE IF NOT EXISTS versions (
        table_name text PRIMARY KEY,
        version_num int NOT NULL
        )""")
    for cls in DatabaseTable.__subclasses__():
        exists = await Pool.fetchrow(f"""SELECT EXISTS(
        SELECT 1
        FROM information_schema.tables
        WHERE
        table_name = $1)""", cls.__tablename__)
        if exists['exists']:
            version = await Pool.fetchrow("""SELECT version_num FROM versions WHERE table_name = $1""", cls.__tablename__)
            if version is None:
                # Migration/creation required, go to the function in the subclass for it
                await cls.initial_migrate()
            elif int(version["version_num"]) < len(cls.__versions__):
                # the version in the DB is less than the version in the bot, run all the migrate scripts necessary
                for i in range(int(version["version_num"]) + 1, len(cls.__versions__)-2):
                    # Run the update script for this version!
                    cls.__versions__[i]()
        else:
            await cls.initial_create()


<<<<<<< HEAD
class ConfigCache:
    """Class that will reduce calls to sqlalchemy as much as possible. Has no growth limit (yet)"""
    def __init__(self, table):
        self.cache = {}
        self.table = table

    @staticmethod
    def _hash_dict(dic):
        """Makes a dict hashable by turning it into a tuple of tuples"""
        # sort the keys to make this repeatable; this allows consistency even when insertion order is different
        return tuple((k, dic[k]) for k in sorted(dic))

    def query_one(self, **kwargs):
        """Query the cache for an entry matching the kwargs, then try again using the database."""
        query_hash = self._hash_dict(kwargs)
        if query_hash not in self.cache:
            with Session() as session:
                self.cache[query_hash] = session.query(self.table).filter_by(**kwargs).one_or_none()
        return self.cache[query_hash]

    def query_all(self, **kwargs):
        """Query the cache for all entries matching the kwargs, then try again using the database."""
        query_hash = self._hash_dict(kwargs)
        if query_hash not in self.cache:
            with Session() as session:
                self.cache[query_hash] = session.query(self.table).filter_by(**kwargs).all()
        return self.cache[query_hash]

    def invalidate_entry(self, **kwargs):
        """Removes an entry from the cache if it exists - used to mark changed data."""
        query_hash = self._hash_dict(kwargs)
        if query_hash in self.cache:
            del self.cache[query_hash]
=======
class DatabaseTable:
    __tablename__ = None
>>>>>>> d41071b6

    # Declare the migrate/create functions
    @classmethod
    async def initial_create(cls):
        """Create the table in the database with just the ID field. Overwrite this field in your subclasses with your
        full schema. Make sure your DB rows have the exact same name as the python variable names."""
        async with Pool.acquire() as conn:
            await conn.execute(f"""
            CREATE TABLE {cls.__tablename__} (
            id serial PRIMARY KEY
            )""")
            await cls.set_initial_version()

    @classmethod
    async def initial_migrate(cls):
        """Migrate the table from the SQLalchemy based system to the asyncpg system. Define this yourself, or leave it
        blank if no migration is necessary."""
        await cls.set_initial_version()

    @classmethod
    async def set_initial_version(cls):
        await Pool.execute("""INSERT INTO versions (table_name, version_num) 
                                          VALUES (?,?)""", cls.__tablename__, 0)

    __versions__ = {}

    __uniques__ = []

    def __init__(self):
        """Blank constructor, fill with your database roles exactly like the variable names. Also make sure your
         __uniques__ property is overridden."""

    async def update_or_add(self):
        """Assign the attribute to this object, then call this method to either insert the object if it doesn't exist in
        the DB or update it if it does exist. It will update every column not specified in __uniques__."""
        keys = []
        values = []
        for var, value in self.__dict__.items():
            # Done so that the two are guaranteed to be in the same order, which isn't true of keys() and values()
            keys.append(var)
            values.append(value)
        updates = ""
        for key in keys:
            if key in self.__uniques__:
                # Skip updating anything that has a unique constraint on it
                continue
            updates += f"{key} = EXCLUDED.{key}"
            if keys.index(key) == len(keys)-1:
                updates += " ;"
            else:
                updates += ", \n"
        async with Pool.acquire() as conn:
            conn.execute(f"""
            INSERT INTO {self.__tablename__} ({", ".join(keys)})
            VALUES($1)
            ON CONFLICT ({", ".join(self.__uniques__)}) DO UPDATE
            SET {updates}
            """, values)

    def __repr__(self):
        values = ""
        first = True
        for key, value in self.__dict__.items():
            if not first:
                values += ", "
                first = False
            values += f"{key}: {value}"
        return f"{self.__tablename__}: < {', '.join(self.__dict__.items())}>"

    # Class Methods

    @classmethod
    async def get_by_attribute(cls, obj_id, column_name):
        """Gets a list of all objects with a given attribute. This will grab all attributes, it's more efficient to
        write your own SQL queries than use this one, but for a simple query this is fine."""
        async with Pool.acquire() as conn:  # Use transaction here?
            stmt = await conn.prepare(f"""SELECT * FROM {cls.__tablename__} WHERE {column_name} = ?""")
            results = stmt.fetch(obj_id)
            list = []
            for result in results:
                obj = cls()
                for var in cls().__dict__:
                    setattr(obj, var, result.get(var))
                list.append(obj)
            return list

    @classmethod
    async def get_by_id(cls, obj_id):
        """Get an instance of this object by it's primary key, id. This function will work for most subclasses using
        `id` as it's primary key."""
        await cls.get_by_attribute(obj_id, "id")

    @classmethod
    async def get_by_guild(cls, guild_id, guild_column_name = "guild_id"):
        await cls.get_by_attribute(guild_id, guild_column_name)

    @classmethod
    async def get_by_channel(cls, channel_id, channel_column_name = "channel_id"):
        await cls.get_by_attribute(channel_id, channel_column_name)

    @classmethod
    async def get_by_user(cls, user_id, user_column_name="user_id"):
        await cls.get_by_attribute(user_id, user_column_name)

    @classmethod
    async def get_by_role(cls, role_id, role_column_name="role_id"):
        await cls.get_by_attribute(role_id, role_column_name)
<|MERGE_RESOLUTION|>--- conflicted
+++ resolved
@@ -37,7 +37,27 @@
             await cls.initial_create()
 
 
-<<<<<<< HEAD
+class DatabaseTable:
+    __tablename__ = None
+
+    # Declare the migrate/create functions
+    @classmethod
+    async def initial_create(cls):
+        """Create the table in the database with just the ID field. Overwrite this field in your subclasses with your
+        full schema. Make sure your DB rows have the exact same name as the python variable names."""
+        async with Pool.acquire() as conn:
+            await conn.execute(f"""
+            CREATE TABLE {cls.__tablename__} (
+            id serial PRIMARY KEY
+            )""")
+            await cls.set_initial_version()
+
+    @classmethod
+    async def initial_migrate(cls):
+        """Migrate the table from the SQLalchemy based system to the asyncpg system. Define this yourself, or leave it
+        blank if no migration is necessary."""
+        await cls.set_initial_version()
+
 class ConfigCache:
     """Class that will reduce calls to sqlalchemy as much as possible. Has no growth limit (yet)"""
     def __init__(self, table):
@@ -71,29 +91,6 @@
         query_hash = self._hash_dict(kwargs)
         if query_hash in self.cache:
             del self.cache[query_hash]
-=======
-class DatabaseTable:
-    __tablename__ = None
->>>>>>> d41071b6
-
-    # Declare the migrate/create functions
-    @classmethod
-    async def initial_create(cls):
-        """Create the table in the database with just the ID field. Overwrite this field in your subclasses with your
-        full schema. Make sure your DB rows have the exact same name as the python variable names."""
-        async with Pool.acquire() as conn:
-            await conn.execute(f"""
-            CREATE TABLE {cls.__tablename__} (
-            id serial PRIMARY KEY
-            )""")
-            await cls.set_initial_version()
-
-    @classmethod
-    async def initial_migrate(cls):
-        """Migrate the table from the SQLalchemy based system to the asyncpg system. Define this yourself, or leave it
-        blank if no migration is necessary."""
-        await cls.set_initial_version()
-
     @classmethod
     async def set_initial_version(cls):
         await Pool.execute("""INSERT INTO versions (table_name, version_num) 
