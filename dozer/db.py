--- conflicted
+++ resolved
@@ -1,25 +1,19 @@
 """Provides database storage for the Dozer Discord bot"""
 
 import sqlalchemy
-<<<<<<< HEAD
 from sqlalchemy import Column, Integer, String, Boolean, ForeignKey, ForeignKeyConstraint, DateTime
+from sqlalchemy import Column, Integer, String, Boolean, ForeignKey, ForeignKeyConstraint, BigInteger
 from sqlalchemy.ext.declarative import declarative_base
 from sqlalchemy.orm import relationship, Session, sessionmaker
 
+__all__ = ['DatabaseObject', 'Session', 'Column', 'Integer', 'String', 'ForeignKey', 'relationship',
+           'Boolean', 'ForeignKeyConstraint', 'BigInteger', ]
 __all__ = ['engine', 'DatabaseObject', 'Session', 'Column', 'Integer', 'String', 'ForeignKey', 'relationship',
            'Boolean', 'DateTime']
 
 engine = sqlalchemy.create_engine('sqlite:///dozer.db')
 DatabaseObject = declarative_base(bind=engine, name='DatabaseObject')
 DatabaseObject.__table_args__ = {'extend_existing': True}  # allow use of the reload command with db cogs
-=======
-from sqlalchemy import Column, Integer, String, Boolean, ForeignKey, ForeignKeyConstraint, BigInteger
-from sqlalchemy.ext.declarative import declarative_base
-from sqlalchemy.orm import relationship, Session, sessionmaker
-
-__all__ = ['DatabaseObject', 'Session', 'Column', 'Integer', 'String', 'ForeignKey', 'relationship',
-           'Boolean', 'ForeignKeyConstraint', 'BigInteger', ]
->>>>>>> 8536f98d
 
 
 class CtxSession(Session):
