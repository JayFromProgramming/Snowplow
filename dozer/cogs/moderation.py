"""Provides moderation commands for Dozer."""
import asyncio
import logging
import math
import re
import datetime
import time
from typing import Union
from logging import getLogger

import discord
from discord import Forbidden
from discord.ext.commands import BadArgument, has_permissions, RoleConverter

from ._utils import *
from .. import db

MAX_PURGE = 1000

DOZER_LOGGER = logging.getLogger(__name__)

class SafeRoleConverter(RoleConverter):
    """Allows for @everyone to be specified without pinging everyone"""

    async def convert(self, ctx, argument):
        try:
            return await super().convert(ctx, argument)
        except BadArgument:
            if argument.casefold() in (
                    'everyone', '@everyone', '@/everyone', '@.everyone', '@ everyone', '@\N{ZERO WIDTH SPACE}everyone'):
                return ctx.guild.default_role
            else:
                raise


class Moderation(Cog):
    """A cog to handle moderation tasks."""

    def __init__(self, bot):
        super().__init__(bot)
        self.edit_delete_config = db.ConfigCache(GuildMessageLog)
        self.links_config = db.ConfigCache(GuildMessageLinks)
        self.bulk_delete_buffer = {}

    """=== Helper functions ==="""

    @staticmethod
    async def check_audit(guild, event_time=None):
        """Method for checking the audit log for events"""
        try:
            async for entry in guild.audit_logs(limit=1, before=event_time, action=discord.AuditLogAction.message_delete):
                return entry
        except Forbidden:
            return None

    async def nm_kick_internal(self, guild=None):
        """Kicks people who have not done the new member process within a set amount of time."""
        getLogger("dozer").debug("Starting nm_kick cycle...")
        if not guild:
            entries = await NewMemPurgeConfig.get_by()
        else:
            entries = await NewMemPurgeConfig.get_by(guild_id=guild.id)
        count = 0
        for entry in entries:
            guild = self.bot.get_guild(entry.guild_id)
            if guild is None:
                continue
            for mem in guild.members:
                if guild.get_role(entry.member_role) not in mem.roles:
                    delta = datetime.datetime.now() - mem.joined_at
                    if delta.days >= entry.days:
                        await mem.kick(reason="New member purge cycle")
                        count += 1
        return count

    @discord.ext.tasks.loop(hours=168)
    async def nm_kick(self):
<<<<<<< HEAD
        """New member kick"""
=======
        """Kicks new members"""
>>>>>>> c201b310
        await self.nm_kick_internal()

    async def mod_log(self, actor: discord.Member, action: str, target: Union[discord.User, discord.Member, None], reason, orig_channel=None,
                      embed_color=discord.Color.red(), global_modlog=True, duration=None):
        """Generates a modlog embed"""

        if target is None:
            title = "Custom Modlog"
        else:
            title = f"User {action}!"

        modlog_embed = discord.Embed(
            color=embed_color,
            title=title

        )
        if target is not None:
            modlog_embed.add_field(name=f"{action.capitalize()} user", value=f"{target.mention} ({target} | {target.id})", inline=False)
        modlog_embed.add_field(name="Requested by", value=f"{actor.mention} ({actor} | {actor.id})", inline=False)
        modlog_embed.add_field(name="Reason", value=reason or "No reason specified", inline=False)
        modlog_embed.timestamp = datetime.datetime.utcnow()
        if duration:
            modlog_embed.add_field(name="Duration", value=duration)
        if target is not None:
            try:
                await target.send(embed=modlog_embed)
            except discord.Forbidden:
                await orig_channel.send("Failed to DM modlog to user")
        modlog_channel = await GuildModLog.get_by(guild_id=actor.guild.id)
        if orig_channel is not None:
            await orig_channel.send(embed=modlog_embed)
        if len(modlog_channel) != 0:
            if global_modlog:
                channel = actor.guild.get_channel(modlog_channel[0].modlog_channel)
                if channel is not None and channel != orig_channel:  # prevent duplicate embeds
                    await channel.send(embed=modlog_embed)
        else:
            if orig_channel is not None:
                await orig_channel.send("Please configure modlog channel to enable modlog functionality")

    async def perm_override(self, member, **overwrites):
        """Applies the given overrides to the given member in their guild."""
        coros = []
        for channel in member.guild.channels:
            overwrite = channel.overwrites_for(member)
            can_perm_override = channel.permissions_for(member.guild.me).manage_roles
            if can_perm_override:
                overwrite.update(**overwrites)
                coros.append(
                    channel.set_permissions(target=member, overwrite=None if overwrite.is_empty() else overwrite))
        await asyncio.gather(*coros)

    hm_regex = re.compile(r"((?P<hours>\d+)h)?((?P<minutes>\d+)m)?((?P<seconds>\d+)s)?")

    def hm_to_seconds(self, hm_str):
        """Converts an hour-minute string to seconds. For example, '1h15m' returns 4500"""
        matches = re.match(self.hm_regex, hm_str).groupdict()
        hours = int(matches.get('hours') or 0)
        minutes = int(matches.get('minutes') or 0)
        seconds = int(matches.get('seconds') or 0)
        return (hours * 3600) + (minutes * 60) + seconds

    async def punishment_timer(self, seconds, target: discord.Member, punishment, reason, actor: discord.Member, orig_channel=None,
                               global_modlog=True):
        """Asynchronous task that sleeps for a set time to unmute/undeafen a member for a set period of time."""
        if seconds == 0:
            return

        # register the timer
        ent = PunishmentTimerRecords(
            guild_id=target.guild.id,
            actor_id=actor.id,
            target_id=target.id,
            orig_channel_id=orig_channel.id if orig_channel else 0,
            type_of_punishment=punishment.type,
            reason=reason,
            target_ts=int(seconds + time.time())
        )
        await ent.update_or_add()

        await asyncio.sleep(seconds)

        user = await punishment.get_by(member_id=target.id)
        if len(user) != 0:
            await self.mod_log(actor,
                               "un" + punishment.past_participle,
                               target,
                               reason,
                               orig_channel,
                               embed_color=discord.Color.green(),
                               global_modlog=global_modlog)
            self.bot.loop.create_task(coro=punishment.finished_callback(self, target))

        if ent:
            await PunishmentTimerRecords.delete(guild_id=target.guild.id, target_id=target.id, type_of_punishment=punishment.type)

    async def _check_links_warn(self, msg, role):
        """Warns a user that they can't send links."""
        warn_msg = await msg.channel.send(f"{msg.author.mention}, you need the `{role.name}` role to post links!")
        await asyncio.sleep(3)
        await warn_msg.delete()

    async def check_links(self, msg):
        """Checks messages for the links role if necessary, then checks if the author is allowed to send links in the server"""
        if msg.guild is None or not isinstance(msg.author, discord.Member) or not msg.guild.me.guild_permissions.manage_messages:
            return
        config = await self.links_config.query_one(guild_id=msg.guild.id)
        if config is None:
            return
        role = msg.guild.get_role(config.role_id)
        if role is None:
            return
        if role not in msg.author.roles and re.search("https?://", msg.content):
            await msg.delete()
            self.bot.loop.create_task(self._check_links_warn(msg, role))
            return True
        return False

    """=== context-free backend functions ==="""

    async def _mute(self, member: discord.Member, reason: str = "No reason provided", seconds=0, actor=None, orig_channel=None):
        """Mutes a user.
        member: the member to be muted
        reason: a reason string without a time specifier
        seconds: a duration of time for the mute to be applied. If 0, then the mute is indefinite. Do not set negative durations.
        actor: the acting user who requested the mute
        orig_channel: the channel of the request origin
        """
        results = await Mute.get_by(guild_id=member.guild.id, member_id=member.id)
        if results:
            return False  # member already muted
        else:
            user = Mute(member_id=member.id, guild_id=member.guild.id)
            await user.update_or_add()
            await self.perm_override(member, send_messages=False, add_reactions=False, speak=False)

            self.bot.loop.create_task(
                self.punishment_timer(seconds, member, Mute, reason, actor or member.guild.me, orig_channel=orig_channel))
            return True

    async def _unmute(self, member: discord.Member):
        """Unmutes a user."""
        results = await Mute.get_by(guild_id=member.guild.id, member_id=member.id)
        if results:
            await Mute.delete(member_id=member.id, guild_id=member.guild.id)
            await PunishmentTimerRecords.delete(target_id=member.id, guild_id=member.guild.id, type_of_punishment=Mute.type)
            await self.perm_override(member, send_messages=None, add_reactions=None, speak=None)
            return True
        else:
            return False  # member not muted

    async def _deafen(self, member: discord.Member, reason: str = "No reason provided", seconds=0, self_inflicted: bool = False, actor=None,
                      orig_channel=None):
        """Deafens a user.
        member: the member to be deafened
        reason: a reason string without a time specifier
        seconds: a duration of time for the mute to be applied. If 0, then the mute is indefinite. Do not set negative durations.
        self_inflicted: specifies if the deafen is a self-deafen
        actor: the acting user who requested the mute
        orig_channel: the channel of the request origin
        """
        results = await Deafen.get_by(guild_id=member.guild.id, member_id=member.id)
        if results:
            return False
        else:
            user = Deafen(member_id=member.id, guild_id=member.guild.id, self_inflicted=self_inflicted)
            await user.update_or_add()
            await self.perm_override(member, read_messages=False)

            if self_inflicted and seconds == 0:
                seconds = 30  # prevent lockout in case of bad argument
            self.bot.loop.create_task(
                self.punishment_timer(seconds, member,
                                      punishment=Deafen,
                                      reason=reason,
                                      actor=actor or member.guild.me,
                                      orig_channel=orig_channel,
                                      global_modlog=not self_inflicted))
            return True

    async def _undeafen(self, member: discord.Member):
        """Undeafens a user."""
        results = await Deafen.get_by(guild_id=member.guild.id, member_id=member.id)
        if results:
            await self.perm_override(member=member, read_messages=None)
            await PunishmentTimerRecords.delete(target_id=member.id, guild_id=member.guild.id, type_of_punishment=Deafen.type)
            await Deafen.delete(member_id=member.id, guild_id=member.guild.id)
            truths = [True, results[0].self_inflicted]
            return truths
        else:
            return [False]

    """=== Event handlers ==="""

    @Cog.listener('on_ready')
    async def on_ready(self):
        """Restore punishment timers on bot startup and trigger the nm purge cycle"""
        await self.nm_kick.start()
        q = await PunishmentTimerRecords.get_by()  # no filters: all
        for r in q:
            guild = self.bot.get_guild(r.guild_id)
            actor = guild.get_member(r.actor_id)
            target = guild.get_member(r.target_id)
            orig_channel = self.bot.get_channel(r.orig_channel_id)
            punishment_type = r.type_of_punishment
            reason = r.reason or ""
            seconds = max(int(r.target_ts - time.time()), 0.01)
            await PunishmentTimerRecords.delete(id=r.id)
            self.bot.loop.create_task(self.punishment_timer(seconds, target, PunishmentTimerRecords.type_map[punishment_type], reason, actor,
                                                            orig_channel))
            getLogger('dozer').info(f"Restarted {PunishmentTimerRecords.type_map[punishment_type].__name__} of {target} in {guild}")

    @Cog.listener('on_member_join')
    async def on_member_join(self, member):
        """Logs that a member joined."""
        join = discord.Embed(type='rich', color=0x00FF00)
        join.set_author(name='Member Joined', icon_url=member.avatar_url_as(format='png', size=32))
        join.description = "{0.mention}\n{0} ({0.id})".format(member)
        join.set_footer(text="{} | {} members".format(member.guild.name, member.guild.member_count))
        member_log_channel = await GuildMemberLog.get_by(guild_id=member.guild.id)
        if len(member_log_channel) != 0:
            channel = member.guild.get_channel(member_log_channel[0].memberlog_channel)
            await channel.send(embed=join)
        users = await Mute.get_by(guild_id=member.guild.id, member_id=member.id)
        if users:
            await self.perm_override(member, add_reactions=False, send_messages=False)
        users = await Deafen.get_by(guild_id=member.guild.id, member_id=member.id)
        if users:
            await self.perm_override(member, read_messages=False)

    @Cog.listener('on_member_remove')
    async def on_member_remove(self, member):
        """Logs that a member left."""
        leave = discord.Embed(type='rich', color=0xFF0000)
        leave.set_author(name='Member Left', icon_url=member.avatar_url_as(format='png', size=32))
        leave.description = "{0.mention}\n{0} ({0.id})".format(member)
        leave.set_footer(text="{} | {} members".format(member.guild.name, member.guild.member_count))
        member_log_channel = await GuildMemberLog.get_by(guild_id=member.guild.id)
        if len(member_log_channel) != 0:
            channel = member.guild.get_channel(member_log_channel[0].memberlog_channel)
            await channel.send(embed=leave)

    @Cog.listener('on_message')
    async def on_message(self, message):
        """Check things when messages come in."""
        if message.author.bot or message.guild is None or not message.guild.me.guild_permissions.manage_roles:
            return
        if await self.check_links(message):
            return
        config = await GuildNewMember.get_by(guild_id=message.guild.id)
        if len(config) != 0:
            config = config[0]
            string = config.message
            content = message.content.casefold()
            if string not in content:
                return
            channel = config.channel_id
            role_id = config.role_id
            if message.channel.id != channel:
                return
            await message.author.add_roles(message.guild.get_role(role_id))

    @Cog.listener()
    async def on_raw_bulk_message_delete(self, payload):
        """Log bulk message deletes"""
        guild = self.bot.get_guild(int(payload.guild_id))
        message_channel = self.bot.get_channel(int(payload.channel_id))
        message_ids = payload.message_ids
        cached_messages = payload.cached_messages

        message_log_channel = await self.edit_delete_config.query_one(guild_id=guild.id)
        if message_log_channel is not None:
            channel = guild.get_channel(message_log_channel.messagelog_channel)
            if channel is None:
                return
        else:
            return
        buffer = self.bulk_delete_buffer.get(message_channel.id)
        if buffer:
            self.bulk_delete_buffer[message_channel.id]["last_payload"] = time.time()
            self.bulk_delete_buffer[message_channel.id]["msg_ids"] += message_ids
            self.bulk_delete_buffer[message_channel.id]["msgs"] += cached_messages
            header_message = self.bulk_delete_buffer[message_channel.id]["header_message"]
            header_embed = discord.Embed(title="Bulk Message Delete", color=0xFF0000)
            deleted = self.bulk_delete_buffer[message_channel.id]["msg_ids"]
            cached = self.bulk_delete_buffer[message_channel.id]["msgs"]
            header_embed.description = f"{len(deleted)} Messages Deleted In: {message_channel.mention}\n" \
                                       f"Messages cached: {len(cached)}/{len(deleted)} \n" \
                                       f"Messages logged: *Currently Purging*"
            await header_message.edit(embed=header_embed)
        else:
            header_embed = discord.Embed(title="Bulk Message Delete", color=0xFF0000)
            header_embed.description = f"{len(message_ids)} Messages Deleted In: {message_channel.mention}\n" \
                                       f"Messages cached: {len(cached_messages)}/{len(message_ids)} \n" \
                                       f"Messages logged: *Currently Purging*"
            header_message = await channel.send(embed=header_embed)

            self.bulk_delete_buffer[message_channel.id] = {"last_payload": time.time(), "msg_ids": list(message_ids), "msgs": list(cached_messages),
                                                           "log_channel": channel, "header_message": header_message}

        await self.bulk_delete_log(message_channel)

    async def bulk_delete_log(self, message_channel):
        """Logs a bulk delete after the bot is finished the bulk delete"""
        buffer_entry = self.bulk_delete_buffer[message_channel.id]
        await asyncio.sleep(15)
        if buffer_entry["last_payload"] > time.time() - 15:
            return
        self.bulk_delete_buffer.pop(message_channel.id)
        message_ids = buffer_entry["msg_ids"]
        cached_messages = buffer_entry["msgs"]
        channel = buffer_entry["log_channel"]
        header_message = buffer_entry["header_message"]

        message_count = 0
        header_embed = discord.Embed(title="Bulk Message Delete", color=0xFF0000)
        header_embed.description = f"{len(message_ids)} Messages Deleted In: {message_channel.mention}\n" \
                                   f"Messages cached: {len(cached_messages)}/{len(message_ids)} \n" \
                                   f"Messages logged: *Currently Logging*"
        await header_message.edit(embed=header_embed)
        link = f"https://discordapp.com/channels/{header_message.guild.id}/{header_message.channel.id}/{header_message.id}"
        current_page = 1
        page_character_count = 0
        page_message_count = 0
        embed = discord.Embed(title="Bulk Message Delete", color=0xFF0000, timestamp=datetime.datetime.now(tz=datetime.timezone.utc))
        for message in sorted(cached_messages, key=lambda msg: msg.created_at):
            page_character_count += len(message.content[0:512]) + 3

            if page_character_count >= 5000 or page_message_count >= 25:
                embed.description = f"Messages {message_count}-{message_count + page_message_count} of [bulk delete]({link})"
                embed.set_footer(text=f"Page {current_page}")
                current_page += 1
                try:
                    await channel.send(embed=embed)
                except discord.HTTPException as e:
                    DOZER_LOGGER.debug(f"Bulk delete embed failed to send: {e}")
                embed = discord.Embed(title="Bulk Message Delete", color=0xFF0000, timestamp=datetime.datetime.now(tz=datetime.timezone.utc))
                page_character_count = len(message.content)
                message_count += page_message_count
                page_message_count = 0

            formatted_time = message.created_at.strftime("%b %d %Y %H:%M:%S")
            embed.add_field(name=f"{formatted_time}: {message.author}", value=
                            "Message contained no content" if len(message.content) == 0 else message.content
                            if len(message.content) < 512 else f"{message.content[0:512]}...", inline=False)
            page_message_count += 1
            if current_page > 15:
                break

        embed.description = f"Messages {message_count}-{message_count + page_message_count} of [bulk delete]({link})"
        embed.set_footer(text=f"Page {current_page}")
        try:
            await channel.send(embed=embed)
        except discord.HTTPException as e:
            DOZER_LOGGER.debug(f"Bulk delete embed failed to send: {e}")
        header_embed.description = f"{len(message_ids)} Messages Deleted In: {message_channel.mention}\n" \
                                   f"Messages cached: {len(cached_messages)}/{len(message_ids)} \n" \
                                   f"Messages logged: {message_count}/{len(message_ids)}"
        await header_message.edit(embed=header_embed)

    @Cog.listener()
    async def on_raw_message_delete(self, payload):
        """When a message is deleted and its not in the bot cache, log it anyway."""
        if payload.cached_message:
            return
        guild = self.bot.get_guild(int(payload.guild_id))
        message_channel = self.bot.get_channel(int(payload.channel_id))
        message_id = int(payload.message_id)
        message_created = discord.Object(message_id).created_at
        embed = discord.Embed(title="Message Deleted",
                              description=f"Message Deleted In: {message_channel.mention}",
                              color=0xFF00F0, timestamp=message_created)
        embed.add_field(name="Message", value="N/A", inline=False)
        embed.set_footer(text=f"MessageID: {message_id}; Sent at")
        message_log_channel = await self.edit_delete_config.query_one(guild_id=guild.id)
        if message_log_channel is not None:
            channel = guild.get_channel(message_log_channel.messagelog_channel)
            if channel is not None:
                await channel.send(embed=embed)

    @Cog.listener('on_message_delete')
    async def on_message_delete(self, message):
        """When a message is deleted, log it."""
        if message.author == self.bot.user:
            return
        audit = await self.check_audit(message.guild)
        embed = discord.Embed(title="Message Deleted",
                              description=f"Message Deleted In: {message.channel.mention}\nSent by: {message.author.mention}",
                              color=0xFF0000, timestamp=message.created_at)
        embed.set_author(name=message.author, icon_url=message.author.avatar_url)
        if audit:
            if audit.target == message.author:
                audit_member = await message.guild.fetch_member(audit.user.id)
                embed.add_field(name="Message Deleted By: ", value=str(audit_member.mention), inline=False)
        if message.content:
            embed.add_field(name="Message Content:", value=message.content[0:1023], inline=False)
            if len(message.content) > 1024:
                embed.add_field(name="Message Content Continued:", value=message.content[1024:2000], inline=False)
        else:
            embed.add_field(name="Message Content:", value="N/A", inline=False)
        embed.set_footer(text=f"UserID: {message.author.id}")
        if message.attachments:
            embed.add_field(name="Attachments", value=", ".join([i.url for i in message.attachments]))
        message_log_channel = await self.edit_delete_config.query_one(guild_id=message.guild.id)
        if message_log_channel is not None:
            channel = message.guild.get_channel(message_log_channel.messagelog_channel)
            if channel is not None:
                await channel.send(embed=embed)

    @Cog.listener()
    async def on_raw_message_edit(self, payload):
        """Logs message edits that are not currently in the bots message cache"""
        if payload.cached_message:
            return
        mchannel = self.bot.get_channel(int(payload.channel_id))
        guild = mchannel.guild
        try:
            content = payload.data['content']
        except KeyError:
            content = None
        author = payload.data.get("author")
        if not author:
            return
        guild_id = guild.id
        channel_id = payload.channel_id
        user_id = author['id']
        if (self.bot.get_user(int(user_id))).bot:
            return  # Breakout if the user is a bot
        message_id = payload.message_id
        link = f"https://discordapp.com/channels/{guild_id}/{channel_id}/{message_id}"
        mention = f"<@!{user_id}>"
        avatar_link = f"http://cdn.discordapp.com/avatars/{user_id}/{author['avatar']}.webp?size=1024"
        embed = discord.Embed(title="Message Edited",
                              description=f"[MESSAGE]({link}) From {mention}\nEdited In: {mchannel.mention}", color=0xFFC400)
        embed.set_author(name=f"{author['username']}#{author['discriminator']}", icon_url=avatar_link)
        embed.add_field(name="Original", value="N/A", inline=False)
        if content:
            embed.add_field(name="Edited", value=content[0:1023], inline=False)
            if len(content) > 1024:
                embed.add_field(name="Edited Continued", value=content[1024:2000], inline=False)
        else:
            embed.add_field(name="Edited", value="N/A", inline=False)
        embed.set_footer(text=f"UserID: {user_id}")
        message_log_channel = await self.edit_delete_config.query_one(guild_id=guild.id)
        if message_log_channel is not None:
            channel = guild.get_channel(message_log_channel.messagelog_channel)
            if channel is not None:
                await channel.send(embed=embed)

    @Cog.listener('on_message_edit')
    async def on_message_edit(self, before, after):
        """Logs message edits."""
        await self.check_links(after)
        if before.author.bot:
            return
        if after.edited_at is not None or before.edited_at is not None:
            # There is a reason for this. That reason is that otherwise, an infinite spam loop occurs
            guild_id = before.guild.id
            channel_id = before.channel.id
            user_id = before.author.id
            message_id = before.id
            link = f"https://discordapp.com/channels/{guild_id}/{channel_id}/{message_id}"
            embed = discord.Embed(title="Message Edited",
                                  description=f"[MESSAGE]({link}) From {before.author.mention}"
                                              f"\nEdited In: {before.channel.mention}", color=0xFFC400,
                                  timestamp=after.edited_at)
            embed.set_author(name=before.author, icon_url=before.author.avatar_url)
            if before.content:
                embed.add_field(name="Original", value=before.content[0:1023], inline=False)
                if len(before.content) > 1024:
                    embed.add_field(name="Original Continued", value=before.content[1024:2000], inline=False)
                embed.add_field(name="Edited", value=after.content[0:1023], inline=False)
                if len(after.content) > 1024:
                    embed.add_field(name="Edited Continued", value=after.content[1024:2000], inline=False)
            else:
                embed.add_field(name="Original", value="N/A", inline=False)
                embed.add_field(name="Edited", value="N/A", inline=False)
            embed.set_footer(text=f"UserID: {user_id}")
            if after.attachments:
                embed.add_field(name="Attachments", value=", ".join([i.url for i in before.attachments]))
            message_log_channel = await self.edit_delete_config.query_one(guild_id=before.guild.id)
            if message_log_channel is not None:
                channel = before.guild.get_channel(message_log_channel.messagelog_channel)
                if channel is not None:
                    await channel.send(embed=embed)

    """=== Direct moderation commands ==="""

    @command()
    @has_permissions(kick_members=True)
    async def warn(self, ctx, member: discord.Member, *, reason):
        """Sends a message to the mod log specifying the member has been warned without punishment."""
        await self.mod_log(actor=ctx.author, action="warned", target=member, orig_channel=ctx.channel, reason=reason)

    warn.example_usage = """
    `{prefix}`warn @user reason - warns a user for "reason"
    """

    @command()
    @has_permissions(kick_members=True)
    async def customlog(self, ctx, *, reason):
        """Sends a message to the mod log with custom text."""
        await self.mod_log(actor=ctx.author, action="", target=None, orig_channel=ctx.channel, reason=reason, embed_color=0xFFC400)

    customlog.example_usage = """
    `{prefix}`customlog reason - warns a user for "reason"
    """

    @command()
    @has_permissions(manage_roles=True)
    @bot_has_permissions(manage_roles=True)
    async def timeout(self, ctx, duration: float):
        """Set a timeout (no sending messages or adding reactions) on the current channel."""
        settings = await MemberRole.get_by(guild_id=ctx.guild.id)
        if len(settings) == 0:
            settings = MemberRole(guild_id=ctx.guild.id, member_role=MemberRole.nullify)
            await settings.update_or_add()
        else:
            settings = settings[0]
        # None-safe - nonexistent or non-configured role return None
        member_role = ctx.guild.get_role(settings.member_role)
        if member_role is not None:
            targets = {member_role}
        else:
            await ctx.send(
                '{0.author.mention}, the members role has not been configured. This may not work as expected. Use '
                '`{0.prefix}help memberconfig` to see how to set this up.'.format(
                    ctx))
            targets = set(sorted(ctx.guild.roles)[:ctx.author.top_role.position])

        to_restore = [(target, ctx.channel.overwrites_for(target)) for target in targets]
        for target, overwrite in to_restore:
            new_overwrite = discord.PermissionOverwrite.from_pair(*overwrite.pair())
            new_overwrite.update(send_messages=False, add_reactions=False)
            await ctx.channel.set_permissions(target, overwrite=new_overwrite)

        for allow_target in (ctx.me, ctx.author):
            overwrite = ctx.channel.overwrites_for(allow_target)
            new_overwrite = discord.PermissionOverwrite.from_pair(*overwrite.pair())
            new_overwrite.update(send_messages=True)
            await ctx.channel.set_permissions(allow_target, overwrite=new_overwrite)
            to_restore.append((allow_target, overwrite))

        e = discord.Embed(title='Timeout - {}s'.format(duration), description='This channel has been timed out.',
                          color=discord.Color.blue())
        e.set_author(name=ctx.author.display_name, icon_url=ctx.author.avatar_url_as(format='png', size=32))
        msg = await ctx.send(embed=e)

        await asyncio.sleep(duration)

        for target, overwrite in to_restore:
            if all(permission is None for _, permission in overwrite):
                await ctx.channel.set_permissions(target, overwrite=None)
            else:
                await ctx.channel.set_permissions(target, overwrite=overwrite)

        e.description = 'The timeout has ended.'
        await msg.edit(embed=e)

    timeout.example_usage = """
    `{prefix}timeout 60` - prevents sending messages in this channel for 1 minute (60s)
    """

    @command(aliases=["purge"])
    @has_permissions(manage_messages=True)
    @bot_has_permissions(manage_messages=True, read_message_history=True)
    async def prune(self, ctx, num: int):
        """Bulk delete a set number of messages from the current channel."""
        try:
            msg = await ctx.message.channel.fetch_message(num)
            deleted = await ctx.message.channel.purge(after=msg, limit=MAX_PURGE)
            await ctx.send(
                f"Deleted {len(deleted)} messages under request of {ctx.message.author.mention}",
                delete_after=5)
        except discord.NotFound:
            if num > MAX_PURGE:
                await ctx.send("Message cannot be found or you're trying to purge too many messages.")
                return
            deleted = await ctx.message.channel.purge(limit=num + 1)
            await ctx.send(
                f"Deleted {len(deleted) - 1} messages under request of {ctx.message.author.mention}",
                delete_after=5)

    prune.example_usage = """
    `{prefix}prune 10` - Delete the last 10 messages in the current channel.
    `{prefix}prune 786324930378727484` - Deletes all messages up to that message ID
    """

    @command()
    @has_permissions(ban_members=True)
    @bot_has_permissions(ban_members=True)
    async def ban(self, ctx, user_mention: discord.User, *, reason="No reason provided"):
        """Bans the user mentioned."""
        await self.mod_log(actor=ctx.author, action="banned", target=user_mention, reason=reason, orig_channel=ctx.channel)
        await ctx.guild.ban(user_mention, reason=reason)

    ban.example_usage = """
    `{prefix}ban @user reason - ban @user for a given (optional) reason
    """

    @command()
    @has_permissions(ban_members=True)
    @bot_has_permissions(ban_members=True)
    async def unban(self, ctx, user_mention: discord.User, *, reason="No reason provided"):
        """Unbans the user mentioned."""
        await ctx.guild.unban(user_mention, reason=reason)
        await self.mod_log(actor=ctx.author, action="banned", target=user_mention, reason=reason, orig_channel=ctx.channel)

    unban.example_usage = """
    `{prefix}unban user_id reason - unban the user corresponding to the ID for a given (optional) reason
    """

    @command()
    @has_permissions(kick_members=True)
    @bot_has_permissions(kick_members=True)
    async def kick(self, ctx, user_mention: discord.User, *, reason="No reason provided"):
        """Kicks the user mentioned."""
        await self.mod_log(actor=ctx.author, action="kicked", target=user_mention, reason=reason, orig_channel=ctx.channel)
        await ctx.guild.kick(user_mention, reason=reason)

    kick.example_usage = """
    `{prefix}kick @user reason - kick @user for a given (optional) reason
    """

    @command()
    @has_permissions(manage_roles=True)
    @bot_has_permissions(manage_roles=True)
    async def mute(self, ctx, member_mentions: discord.Member, *, reason="No reason provided"):
        """Mute a user to prevent them from sending messages"""
        async with ctx.typing():
            seconds = self.hm_to_seconds(reason)
            reason = self.hm_regex.sub("", reason) or "No reason provided"
            if await self._mute(member_mentions, reason=reason, seconds=seconds, actor=ctx.author, orig_channel=ctx.channel):
                await self.mod_log(ctx.author, "muted", member_mentions, reason, ctx.channel, discord.Color.red(),
                                   duration=datetime.timedelta(seconds=seconds))
            else:
                await ctx.send("Member is already muted!")

    mute.example_usage = """
    `{prefix}mute @user 1h reason` - mute @user for 1 hour for a given reason, the timing component (1h) and reason is optional.
    """

    @command()
    @has_permissions(manage_roles=True)
    @bot_has_permissions(manage_roles=True)
    async def unmute(self, ctx, member_mentions: discord.Member, reason="No reason provided"):
        """Unmute a user to allow them to send messages again."""
        async with ctx.typing():
            if await self._unmute(member_mentions):
                await self.mod_log(actor=ctx.author, action="unmuted", target=member_mentions, reason=reason,
                                   orig_channel=ctx.channel, embed_color=discord.Color.green())
            else:
                await ctx.send("Member is not muted!")

    unmute.example_usage = """
    `{prefix}unmute @user reason - unmute @user for a given (optional) reason
    """

    @command()
    @has_permissions(manage_roles=True)
    @bot_has_permissions(manage_roles=True)
    async def deafen(self, ctx, member_mentions: discord.Member, *, reason="No reason provided"):
        """Deafen a user to prevent them from both sending messages but also reading messages."""
        async with ctx.typing():
            seconds = self.hm_to_seconds(reason)
            reason = self.hm_regex.sub("", reason) or "No reason provided"
            if await self._deafen(member_mentions, reason, seconds=seconds, self_inflicted=False, actor=ctx.author, orig_channel=ctx.channel):
                await self.mod_log(ctx.author, "deafened", member_mentions, reason, ctx.channel, discord.Color.red(),
                                   duration=datetime.timedelta(seconds=seconds))
            else:
                await ctx.send("Member is already deafened!")

    deafen.example_usage = """
    `{prefix}deafen @user 1h reason` - deafen @user for 1 hour for a given reason, the timing component (1h) is optional.
    """

    @command()
    @bot_has_permissions(manage_roles=True)
    async def selfdeafen(self, ctx, *, reason="No reason provided"):
        """Deafen yourself for a given time period to prevent you from reading or sending messages; useful as a study tool."""
        async with ctx.typing():
            seconds = self.hm_to_seconds(reason)
            reason = self.hm_regex.sub("", reason) or "No reason provided"
            if await self._deafen(ctx.author, reason, seconds=seconds, self_inflicted=True, actor=ctx.author, orig_channel=ctx.channel):
                await self.mod_log(ctx.author, "deafened", ctx.author, reason, ctx.channel, discord.Color.red(), global_modlog=False,
                                   duration=datetime.timedelta(seconds=seconds))
            else:
                await ctx.send("You are already deafened!")

    selfdeafen.example_usage = """
    `{prefix}selfdeafen time (1h5m, both optional) reason`: deafens you if you need to get work done
    """

    @command()
    @has_permissions(manage_roles=True)
    @bot_has_permissions(manage_roles=True)
    async def undeafen(self, ctx, member_mentions: discord.Member, reason="No reason provided"):
        """Undeafen a user to allow them to see message and send message again."""
        async with ctx.typing():
            result = await self._undeafen(member_mentions)
            if result[0]:
                await self.mod_log(actor=ctx.author, action="undeafened", target=member_mentions, reason=reason,
                                   orig_channel=ctx.channel, embed_color=discord.Color.green(), global_modlog=not result[1])
            else:
                await ctx.send("Member is not deafened!")

    undeafen.example_usage = """
    `{prefix}undeafen @user reason - undeafen @user for a given (optional) reason
    """

    @command()
    async def voicekick(self, ctx, member: discord.Member, reason="No reason provided"):
        """Kick a user from voice chat. This is most useful if their perms to rejoin have already been removed."""
        async with ctx.typing():
            if member.voice is None:
                await ctx.send("User is not in a voice channel!")
                return
            if not member.voice.channel.permissions_for(ctx.author).move_members:
                await ctx.send("You do not have permission to do this!")
                return
            if not member.voice.channel.permissions_for(ctx.me).move_members:
                await ctx.send("I do not have permission to do this!")
                return
            await member.edit(voice_channel=None, reason=reason)
            await ctx.send(f"{member} has been kicked from voice chat.")

    voicekick.example_usage = """
    `{prefix}voicekick @user reason` - kick @user out of voice
    """

    @has_permissions(kick_members=True)
    @bot_has_permissions(kick_members=True)
    @command()
    async def purgenm(self, ctx):
        """Manually run a new member purge"""
        memcount = await self.nm_kick_internal(guild=ctx.guild)
        await ctx.send(f"Kicked {memcount} members due to inactivity!")

    """=== Configuration commands ==="""

    @command()
    @has_permissions(administrator=True)
    async def modlogconfig(self, ctx, channel_mentions: discord.TextChannel):
        """Set the modlog channel for a server by passing the channel id"""
        config = await GuildModLog.get_by(guild_id=ctx.guild.id)
        if len(config) != 0:
            config = config[0]
            config.name = ctx.guild.name
            config.modlog_channel = channel_mentions.id
        else:
            config = GuildModLog(guild_id=ctx.guild.id, modlog_channel=channel_mentions.id, name=ctx.guild.name)
        await config.update_or_add()
        await ctx.send(ctx.message.author.mention + ', modlog settings configured!')

    modlogconfig.example_usage = """
    `{prefix}modlogconfig #join-leave-logs` - set a channel named #join-leave-logs to log joins/leaves 
    """

    @command()
    @has_permissions(administrator=True)
    async def nmconfig(self, ctx, channel_mention: discord.TextChannel, role: discord.Role, *, message):
        """Sets the config for the new members channel"""
        config = await GuildNewMember.get_by(guild_id=ctx.guild.id)
        if len(config) != 0:
            config = config[0]
            config.channel_id = channel_mention.id
            config.role_id = role.id
            config.message = message.casefold()
        else:
            config = GuildNewMember(guild_id=ctx.guild.id, channel_id=channel_mention.id, role_id=role.id,
                                    message=message.casefold())
        await config.update_or_add()

        role_name = role.name
        await ctx.send(
            "New Member Channel configured as: {channel}. Role configured as: {role}. Message: {message}".format(
                channel=channel_mention.name, role=role_name, message=message))

    nmconfig.example_usage = """
    `{prefix}nmconfig #new_members Member I have read the rules and regulations` - Configures the #new_members channel 
    so if someone types "I have read the rules and regulations" it assigns them the Member role. 
    """

    @command()
    @has_permissions(administrator=True)
    async def nmpurgeconfig(self, ctx, role: discord.Role, days: int):
        """Sets the config for the new members purge"""
        config = NewMemPurgeConfig(guild_id=ctx.guild.id, member_role=role.id, days=days)
        await config.update_or_add()

        await ctx.send("Settings saved!")

    nmpurgeconfig.example_usage = """
    `{prefix}nmpurgeconfig Members 90: Kicks everyone who doesn't have the members role 90 days after they join.
    """

    @command()
    @has_permissions(administrator=True)
    async def memberconfig(self, ctx, *, member_role: SafeRoleConverter):
        """
        Set the member role for the guild.
        The member role is the role used for the timeout command. It should be a role that all members of the server have.
        """
        if member_role >= ctx.author.top_role:
            raise BadArgument('member role cannot be higher than your top role!')

        settings = await MemberRole.get_by(guild_id=ctx.guild.id)
        if len(settings) == 0:
            settings = MemberRole(guild_id=ctx.guild.id, member_role=member_role.id)
        else:
            settings = settings[0]
            settings.member_role = member_role.id
        await settings.update_or_add()
        await ctx.send('Member role set as `{}`.'.format(member_role.name))

    memberconfig.example_usage = """
    `{prefix}memberconfig Members` - set a role called "Members" as the member role
    `{prefix}memberconfig @everyone` - set the default role as the member role
    `{prefix}memberconfig everyone` - set the default role as the member role (ping-safe)
    `{prefix}memberconfig @ everyone` - set the default role as the member role (ping-safe)
    `{prefix}memberconfig @.everyone` - set the default role as the member role (ping-safe)
    `{prefix}memberconfig @/everyone` - set the default role as the member role (ping-safe)
    """

    @command()
    @has_permissions(administrator=True)
    @bot_has_permissions(manage_messages=True)
    async def linkscrubconfig(self, ctx, *, link_role: SafeRoleConverter):
        """
        Set a role that users must have in order to post links.
        This accepts the safe default role conventions that the memberconfig command does.
        """
        if link_role >= ctx.author.top_role:
            raise BadArgument('Link role cannot be higher than your top role!')

        settings = await GuildMessageLinks.get_by(guild_id=ctx.guild.id)
        if len(settings) == 0:
            settings = GuildMessageLinks(guild_id=ctx.guild.id, role_id=link_role.id)
        else:
            settings = settings[0]
            settings.role_id = link_role.id
        await settings.update_or_add()
        self.links_config.invalidate_entry(guild_id=ctx.guild.id)
        await ctx.send(f'Link role set as `{link_role.name}`.')

    linkscrubconfig.example_usage = """
    `{prefix}linkscrubconfig Links` - set a role called "Links" as the link role
    `{prefix}linkscrubconfig @everyone` - set the default role as the link role
    `{prefix}linkscrubconfig everyone` - set the default role as the link role (ping-safe)
    `{prefix}linkscrubconfig @ everyone` - set the default role as the link role (ping-safe)
    `{prefix}linkscrubconfig @.everyone` - set the default role as the link role (ping-safe)
    `{prefix}linkscrubconfig @/everyone` - set the default role as the link role (ping-safe)
    """

    @command()
    @has_permissions(administrator=True)
    async def memberlogconfig(self, ctx, channel_mentions: discord.TextChannel):
        """Set the join/leave channel for a server by passing a channel mention"""
        config = await GuildMemberLog.get_by(guild_id=ctx.guild.id)
        if len(config) != 0:
            config = config[0]
            config.name = ctx.guild.name
            config.memberlog_channel = channel_mentions.id
        else:
            config = GuildMemberLog(guild_id=ctx.guild.id, memberlog_channel=channel_mentions.id, name=ctx.guild.name)
        await config.update_or_add()
        await ctx.send(ctx.message.author.mention + ', memberlog settings configured!')

    memberlogconfig.example_usage = """
    `{prefix}memberlogconfig #join-leave-logs` - set a channel named #join-leave-logs to log joins/leaves 
    """

    @command()
    @has_permissions(administrator=True)
    async def messagelogconfig(self, ctx, channel_mentions: discord.TextChannel):
        """Set the modlog channel for a server by passing the channel id"""
        config = await GuildMessageLog.get_by(guild_id=ctx.guild.id)
        if len(config) != 0:
            config = config[0]
            config.name = ctx.guild.name
            config.messagelog_channel = channel_mentions.id
        else:
            config = GuildMessageLog(guild_id=ctx.guild.id, messagelog_channel=channel_mentions.id, name=ctx.guild.name)
        await config.update_or_add()
        self.edit_delete_config.invalidate_entry(id=ctx.guild.id)
        await ctx.send(ctx.message.author.mention + ', messagelog settings configured!')

    messagelogconfig.example_usage = """
    `{prefix}messagelogconfig #orwellian-dystopia` - set a channel named #orwellian-dystopia to log message edits/deletions
    """


class Mute(db.DatabaseTable):
    """Holds mute info"""
    type = 1
    past_participle = "muted"
    finished_callback = Moderation._unmute
    __tablename__ = 'mutes'
    __uniques__ = 'guild_id, member_id'

    @classmethod
    async def initial_create(cls):
        """Create the table in the database"""
        async with db.Pool.acquire() as conn:
            await conn.execute(f"""
            CREATE TABLE {cls.__tablename__} (
            member_id bigint NOT NULL,
            guild_id bigint NOT NULL,
            PRIMARY KEY (member_id, guild_id)
            )""")

    def __init__(self, member_id, guild_id):
        super().__init__()
        self.member_id = member_id
        self.guild_id = guild_id

    @classmethod
    async def get_by(cls, **kwargs):
        results = await super().get_by(**kwargs)
        result_list = []
        for result in results:
            obj = Mute(member_id=result.get("member_id"), guild_id=result.get("guild_id"))
            result_list.append(obj)
        return result_list

    async def update_or_add(self):
        """Assign the attribute to this object, then call this method to either insert the object if it doesn't exist in
        the DB or update it if it does exist. It will update every column not specified in __uniques__."""
        # This is its own functions because all columns must be unique, which breaks the syntax of the other one
        keys = []
        values = []
        for var, value in self.__dict__.items():
            # Done so that the two are guaranteed to be in the same order, which isn't true of keys() and values()
            if value is not None:
                keys.append(var)
                values.append(value)
        async with db.Pool.acquire() as conn:
            statement = f"""
            INSERT INTO {self.__tablename__} ({", ".join(keys)})
            VALUES({','.join(f'${i + 1}' for i in range(len(values)))}) 
            """
            await conn.execute(statement, *values)


class Deafen(db.DatabaseTable):
    """Holds deafens"""
    type = 2
    __tablename__ = 'deafens'
    __uniques__ = 'member_id, guild_id'
    past_participle = "deafened"
    finished_callback = Moderation._undeafen

    @classmethod
    async def initial_create(cls):
        """Create the table in the database"""
        async with db.Pool.acquire() as conn:
            await conn.execute(f"""
            CREATE TABLE {cls.__tablename__} (
            member_id bigint NOT NULL,
            guild_id bigint NOT NULL,
            self_inflicted boolean NOT NULL,
            PRIMARY KEY (member_id, guild_id)
            )""")

    def __init__(self, member_id, guild_id, self_inflicted):
        super().__init__()
        self.member_id = member_id
        self.guild_id = guild_id
        self.self_inflicted = self_inflicted

    @classmethod
    async def get_by(cls, **kwargs):
        results = await super().get_by(**kwargs)
        result_list = []
        for result in results:
            obj = Deafen(member_id=result.get("member_id"), guild_id=result.get("guild_id"),
                         self_inflicted=result.get("self_inflicted"))
            result_list.append(obj)
        return result_list


class GuildModLog(db.DatabaseTable):
    """Holds modlog info"""
    __tablename__ = 'modlogconfig'
    __uniques__ = 'guild_id'

    @classmethod
    async def initial_create(cls):
        """Create the table in the database"""
        async with db.Pool.acquire() as conn:
            await conn.execute(f"""
            CREATE TABLE {cls.__tablename__} (
            guild_id bigint PRIMARY KEY NOT NULL,
            modlog_channel bigint null,
            name varchar NOT NULL
            )""")

    def __init__(self, guild_id, modlog_channel, name):
        super().__init__()
        self.guild_id = guild_id
        self.modlog_channel = modlog_channel
        self.name = name

    @classmethod
    async def get_by(cls, **kwargs):
        results = await super().get_by(**kwargs)
        result_list = []
        for result in results:
            obj = GuildModLog(guild_id=result.get("guild_id"), modlog_channel=result.get("modlog_channel"),
                              name=result.get("name"))
            result_list.append(obj)
        return result_list


class MemberRole(db.DatabaseTable):
    """Holds info on member roles used for timeouts"""
    __tablename__ = 'member_roles'
    __uniques__ = 'guild_id'

    @classmethod
    async def initial_create(cls):
        """Create the table in the database"""
        async with db.Pool.acquire() as conn:
            await conn.execute(f"""
            CREATE TABLE {cls.__tablename__} (
            guild_id bigint PRIMARY KEY NOT NULL,
            member_role bigint null
            )""")

    def __init__(self, guild_id, member_role=None):
        super().__init__()
        self.guild_id = guild_id
        self.member_role = member_role

    @classmethod
    async def get_by(cls, **kwargs):
        results = await super().get_by(**kwargs)
        result_list = []
        for result in results:
            obj = MemberRole(member_role=result.get("member_role"), guild_id=result.get("guild_id"))
            result_list.append(obj)
        return result_list


class NewMemPurgeConfig(db.DatabaseTable):
    """Holds info on member purge routines"""
    __tablename__ = 'member_purge_configs'
    __uniques__ = 'guild_id'

    @classmethod
    async def initial_create(cls):
        """Create the table in the database"""
        async with db.Pool.acquire() as conn:
            await conn.execute(f"""
            CREATE TABLE {cls.__tablename__} (
            guild_id bigint PRIMARY KEY NOT NULL,
            member_role bigint not null,
            days int not null
            )""")

    def __init__(self, guild_id, member_role, days):
        super().__init__()
        self.guild_id = guild_id
        self.member_role = member_role
        self.days = days

    @classmethod
    async def get_by(cls, **kwargs):
        results = await super().get_by(**kwargs)
        result_list = []
        for result in results:
            obj = NewMemPurgeConfig(member_role=result.get("member_role"),
                                    guild_id=result.get("guild_id"),
                                    days=result.get("days"))
            result_list.append(obj)
        return result_list


class GuildNewMember(db.DatabaseTable):
    """Holds new member info"""
    __tablename__ = 'new_members'
    __uniques__ = 'guild_id'

    @classmethod
    async def initial_create(cls):
        """Create the table in the database"""
        async with db.Pool.acquire() as conn:
            await conn.execute(f"""
            CREATE TABLE {cls.__tablename__} (
            guild_id bigint PRIMARY KEY,
            channel_id bigint NOT NULL,
            role_id bigint NOT NULL,
            message varchar NOT NULL
            )""")

    def __init__(self, guild_id, channel_id, role_id, message):
        super().__init__()
        self.guild_id = guild_id
        self.channel_id = channel_id
        self.role_id = role_id
        self.message = message

    @classmethod
    async def get_by(cls, **kwargs):
        results = await super().get_by(**kwargs)
        result_list = []
        for result in results:
            obj = GuildNewMember(guild_id=result.get("guild_id"), channel_id=result.get("channel_id"),
                                 role_id=result.get("role_id"), message=result.get("message"))
            result_list.append(obj)
        return result_list


class GuildMemberLog(db.DatabaseTable):
    """Holds information for member logs"""
    __tablename__ = 'memberlogconfig'
    __uniques__ = 'guild_id'

    @classmethod
    async def initial_create(cls):
        """Create the table in the database"""
        async with db.Pool.acquire() as conn:
            await conn.execute(f"""
            CREATE TABLE {cls.__tablename__} (
            guild_id bigint PRIMARY KEY NOT NULL,
            memberlog_channel bigint NOT NULL,
            name varchar NOT NULL
            )""")

    def __init__(self, guild_id, memberlog_channel, name):
        super().__init__()
        self.guild_id = guild_id
        self.memberlog_channel = memberlog_channel
        self.name = name

    @classmethod
    async def get_by(cls, **kwargs):
        results = await super().get_by(**kwargs)
        result_list = []
        for result in results:
            obj = GuildMemberLog(guild_id=result.get("guild_id"), memberlog_channel=result.get("memberlog_channel"),
                                 name=result.get("name"))
            result_list.append(obj)
        return result_list


class GuildMessageLog(db.DatabaseTable):
    """Holds config info for message logs"""
    __tablename__ = 'messagelogconfig'
    __uniques__ = 'guild_id'

    @classmethod
    async def initial_create(cls):
        """Create the table in the database"""
        async with db.Pool.acquire() as conn:
            await conn.execute(f"""
            CREATE TABLE {cls.__tablename__} (
            guild_id bigint PRIMARY KEY NOT NULL,
            name varchar NOT NULL,
            messagelog_channel bigint NOT NULL
            )""")

    def __init__(self, guild_id, name, messagelog_channel):
        super().__init__()
        self.guild_id = guild_id
        self.name = name
        self.messagelog_channel = messagelog_channel

    @classmethod
    async def get_by(cls, **kwargs):
        results = await super().get_by(**kwargs)
        result_list = []
        for result in results:
            obj = GuildMessageLog(guild_id=result.get("guild_id"), name=result.get("name"),
                                  messagelog_channel=result.get("messagelog_channel"))
            result_list.append(obj)
        return result_list


class GuildMessageLinks(db.DatabaseTable):
    """Contains information for link scrubbing"""
    __tablename__ = 'guild_msg_links'
    __uniques__ = 'guild_id'

    @classmethod
    async def initial_create(cls):
        """Create the table in the database"""
        async with db.Pool.acquire() as conn:
            await conn.execute(f"""
            CREATE TABLE {cls.__tablename__} (
            guild_id bigint PRIMARY KEY NOT NULL,
            role_id bigint null
            )""")

    def __init__(self, guild_id, role_id=None):
        super().__init__()
        self.guild_id = guild_id
        self.role_id = role_id

    @classmethod
    async def get_by(cls, **kwargs):
        results = await super().get_by(**kwargs)
        result_list = []
        for result in results:
            obj = GuildMessageLinks(guild_id=result.get("guild_id"), role_id=result.get("role_id"))
            result_list.append(obj)
        return result_list


class PunishmentTimerRecords(db.DatabaseTable):
    """Punishment Timer Records"""
    type_map = {p.type: p for p in (Mute, Deafen)}
    __tablename__ = 'punishment_timers'
    __uniques__ = 'id'

    @classmethod
    async def initial_create(cls):
        """Create the table in the database"""
        async with db.Pool.acquire() as conn:
            await conn.execute(f"""
            CREATE TABLE {cls.__tablename__} (
            id serial PRIMARY KEY NOT NULL,
            guild_id bigint NOT NULL,
            actor_id bigint NOT NULL,
            target_id bigint NOT NULL,
            orig_channel_id bigint null,
            type_of_punishment bigint NOT NULL,
            reason varchar null,
            target_ts bigint NOT NULL
            )""")

    def __init__(self, guild_id, actor_id, target_id, type_of_punishment, target_ts, orig_channel_id=None, reason=None, input_id=None):
        super().__init__()
        self.id = input_id
        self.guild_id = guild_id
        self.actor_id = actor_id
        self.target_id = target_id
        self.type_of_punishment = type_of_punishment
        self.target_ts = target_ts
        self.orig_channel_id = orig_channel_id
        self.reason = reason

    @classmethod
    async def get_by(cls, **kwargs):
        results = await super().get_by(**kwargs)
        result_list = []
        for result in results:
            obj = PunishmentTimerRecords(guild_id=result.get("guild_id"), actor_id=result.get("actor_id"),
                                         target_id=result.get("target_id"),
                                         type_of_punishment=result.get("type_of_punishment"),
                                         target_ts=result.get("target_ts"),
                                         orig_channel_id=result.get("orig_channel_id"), reason=result.get("reason"),
                                         input_id=result.get('id'))
            result_list.append(obj)
        return result_list


def setup(bot):
    """Adds the moderation cog to the bot."""
    bot.add_cog(Moderation(bot))<|MERGE_RESOLUTION|>--- conflicted
+++ resolved
@@ -75,11 +75,7 @@
 
     @discord.ext.tasks.loop(hours=168)
     async def nm_kick(self):
-<<<<<<< HEAD
-        """New member kick"""
-=======
         """Kicks new members"""
->>>>>>> c201b310
         await self.nm_kick_internal()
 
     async def mod_log(self, actor: discord.Member, action: str, target: Union[discord.User, discord.Member, None], reason, orig_channel=None,
