import asyncio, discord
from discord.ext.commands import BadArgument, has_permissions, bot_has_permissions, RoleConverter
from .. import db
from ._utils import *

<<<<<<< HEAD
class SafeRoleConverter(RoleConverter):
	async def convert(self, ctx, arg):
		try:
			return await super().convert(ctx, arg)
		except BadArgument:
			if arg.casefold() in ('everyone', '@everyone', '@/everyone', '@.everyone', '@ everyone', '@\N{ZERO WIDTH SPACE}everyone'):
				return ctx.guild.default_role
			else:
				raise

=======
# Todo: timed/self mutes, audit logging reasoning passing
>>>>>>> fce9202c
class Moderation(Cog):
	@command()
	@has_permissions(ban_members=True)
	@bot_has_permissions(ban_members=True)
	async def ban(self, ctx, user_mentions: discord.User, *, reason="No reason provided"):
		"Bans the user mentioned."
		usertoban = user_mentions
		howtounban = "When it's time to unban, here's the ID to unban: <@{} >".format(usertoban.id)
		modlogmessage = "{} has been banned by {} because {}. {}".format(usertoban, ctx.author.mention, reason, howtounban)
		await ctx.guild.ban(usertoban, reason=reason)
		await ctx.send(modlogmessage)
		with db.Session() as session:
			modlogchannel = session.query(ModerationSettings).filter_by(id=ctx.guild.id).one_or_none()
			if modlogchannel is not None:
				channel = ctx.guild.get_channel(modlogchannel.modlog_channel)
				await channel.send(modlogmessage)
			else:
				await ctx.send("Please configure modlog channel to enable modlog functionality")
	
	@command()
	@has_permissions(ban_members=True)
	@bot_has_permissions(ban_members=True)
	async def unban(self, ctx, user_mentions: discord.User, *, reason="No reason provided"):
		"Unbans the user ID mentioned."
		usertoban = user_mentions
		await ctx.guild.unban(usertoban, reason=reason)
		modlogmessage = "{} has been unbanned by {} because {}".format(usertoban, ctx.author.mention, reason)
		await ctx.send(modlogmessage)
		with db.Session() as session:
			modlogchannel = session.query(ModerationSettings).filter_by(id=ctx.guild.id).one_or_none()
			if modlogchannel is not None:
				channel = ctx.guild.get_channel(modlogchannel.modlog_channel)
				await channel.send(modlogmessage)
			else:
				await ctx.send("Please configure modlog channel to enable modlog functionality")
	
	@command()
	@has_permissions(kick_members=True)
	@bot_has_permissions(kick_members=True)
	async def kick(self, ctx, user_mentions: discord.User, *, reason="No reason provided"):
		"Kicks the user mentioned."
		usertokick = user_mentions
		await ctx.guild.kick(usertokick, reason=reason)
		modlogmessage = "{} has been kicked by {} because {}".format(usertokick, ctx.author.mention, reason)
		await ctx.send(modlogmessage)
		with db.Session() as session:
			modlogchannel = session.query(ModerationSettings).filter_by(id=ctx.guild.id).one_or_none()
			if modlogchannel is not None:
				channel = ctx.guild.get_channel(modlogchannel.modlog_channel)
				await channel.send(modlogmessage)
			else:
				await ctx.send("Please configure modlog channel to enable modlog functionality")
	
	@command()
	@has_permissions(administrator=True)
	async def modlogconfig(self, ctx, channel_mentions: discord.TextChannel):
		"""Set the modlog channel for a server by passing the channel id"""
		print(channel_mentions)
		with db.Session() as session:
			config = session.query(ModerationSettings).filter_by(id=str(ctx.guild.id)).one_or_none()
			if config is not None:
				print("config is not none")
				config.name = ctx.guild.name
				config.modlog_channel = str(channel_mentions.id)
			else:
				print("Config is none")
				config = ModerationSettings(id=ctx.guild.id, modlog_channel=channel_mentions.id, name=ctx.guild.name)
				session.add(config)
			await ctx.send(ctx.message.author.mention + ', modlog settings configured!')
	
	@command()
<<<<<<< HEAD
	@has_permissions(manage_roles=True)
	@bot_has_permissions(manage_roles=True)
	async def timeout(self, ctx, duration: float):
		"""Set a timeout (no sending messages or adding reactions) on the current channel."""
		with db.Session() as session:
			settings = session.query(ModerationSettings).filter_by(id=ctx.guild.id).one_or_none()
			if settings is None:
				settings = ModerationSettings(id=ctx.guild.id, name=ctx.guild.name)
				session.add(settings)
			
			member_role = discord.utils.get(ctx.guild.roles, id=settings.member_role) # None-safe - nonexistent or non-configured role return None
		
		if member_role is not None:
			targets = {member_role}
		else:
			await ctx.send('{0.author.mention}, the members role has not been configured. This may not work as expected. Use `{0.prefix}help memberconfig` to see how to set this up.'.format(ctx))
			targets = {target for target, overwrite in ctx.channel.overwrites if overwrite.send_messages or overwrite.add_reactions and (target if isinstance(target, discord.Role) else target.top_role) < ctx.me.top_role}
		
		to_restore = [(target, ctx.channel.overwrites_for(target)) for target in targets]
		for target, overwrite in to_restore:
			new_overwrite = discord.PermissionOverwrite.from_pair(*overwrite.pair())
			new_overwrite.update(send_messages=False, add_reactions=False)
			await ctx.channel.set_permissions(target, overwrite=new_overwrite)
		
		for allow_target in (ctx.me, ctx.author):
			overwrite = ctx.channel.overwrites_for(allow_target)
			new_overwrite = discord.PermissionOverwrite.from_pair(*overwrite.pair())
			new_overwrite.update(send_messages=True)
			await ctx.channel.set_permissions(allow_target, overwrite=new_overwrite)
			to_restore.append((allow_target, overwrite))
		
		e = discord.Embed(title='Timeout - {}s'.format(duration), description='This channel has been timed out.', color=discord.Color.blue())
		e.set_author(name=ctx.author.display_name, icon_url=ctx.author.avatar_url_as(format='png', size=32))
		msg = await ctx.send(embed=e)
		
		await asyncio.sleep(duration)
		
		for target, overwrite in to_restore:
			if all(permission is None for _, permission in overwrite):
				await ctx.channel.set_permissions(target, overwrite=None)
			else:
				await ctx.channel.set_permissions(target, overwrite=overwrite)
		
		e.description = 'The timeout has ended.'
		await msg.edit(embed=e)
	
	timeout.example_usage = """
	`{prefix}timeout 60` - prevents sending messages in this channel for 1 minute (60s)
	"""
	
	@command()
	@has_permissions(administrator=True)
	async def memberconfig(self, ctx, *, member_role: SafeRoleConverter):
		"""
		Set the member role for the guild.
		The member role is the role used for the timeout command. It should be a role that all members of the server have.
		"""
		with db.Session() as session:
			settings = session.query(ModerationSettings).filter_by(id=ctx.guild.id).one_or_none()
			if settings is None:
				settings = ModerationSettings(id=ctx.guild.id, name=ctx.guild.name, member_role=member_role.id)
				session.add(settings)
			else:
				settings.member_role = member_role.id
		await ctx.send('Member role set as `{}`.'.format(member_role.name))
	
	memberconfig.example_usage = """
	`{prefix}memberconfig Members` - set a role called "Members" as the member role
	`{prefix}memberconfig @everyone` - set the default role as the member role
	`{prefix}memberconfig everyone` - set the default role as the member role (ping-safe)
	`{prefix}memberconfig @ everyone` - set the default role as the member role (ping-safe)
	`{prefix}memberconfig @.everyone` - set the default role as the member role (ping-safe)
	"""
=======
	@has_permissions(administrator=True)
	async def memberlogconfig(self, ctx, channel_mentions: discord.TextChannel):
		"""Set the modlog channel for a server by passing the channel id"""
		print(channel_mentions)
		with db.Session() as session:
			config = session.query(Guildmemberlog).filter_by(id=str(ctx.guild.id)).one_or_none()
			if config is not None:
				print("config is not none")
				config.name = ctx.guild.name
				config.memberlog_channel = str(channel_mentions.id)
			else:
				print("Config is none")
				config = Guildmemberlog(id=ctx.guild.id, memberlog_channel=channel_mentions.id, name=ctx.guild.name)
				session.add(config)
			await ctx.send(ctx.message.author.mention + ', memberlog settings configured!')
	
	@command()
	@has_permissions(administrator=True)
	async def messagelogconfig(self, ctx, channel_mentions: discord.TextChannel):
		"""Set the modlog channel for a server by passing the channel id"""
		print(channel_mentions)
		with db.Session() as session:
			config = session.query(Guildmessagelog).filter_by(id=str(ctx.guild.id)).one_or_none()
			if config is not None:
				print("config is not none")
				config.name = ctx.guild.name
				config.messagelog_channel = str(channel_mentions.id)
			else:
				print("Config is none")
				config = Guildmessagelog(id=ctx.guild.id, messagelog_channel=channel_mentions.id, name=ctx.guild.name)
				session.add(config)
			await ctx.send(ctx.message.author.mention + ', messagelog settings configured!')
	
	async def on_member_join(self, member):
		memberjoinedmessage = "{} has joined the server! Enjoy your stay!".format(member.display_name)
		with db.Session() as session:
			memberlogchannel = session.query(Guildmemberlog).filter_by(id=member.guild.id).one_or_none()
			if memberlogchannel is not None:
				channel = member.guild.get_channel(memberlogchannel.memberlog_channel)
				await channel.send(memberjoinedmessage)
	
	async def on_member_remove(self, member):
		memberleftmessage = "{} has left the server!".format(member.display_name)
		with db.Session() as session:
			memberlogchannel = session.query(Guildmemberlog).filter_by(id=member.guild.id).one_or_none()
			if memberlogchannel is not None:
				channel = member.guild.get_channel(memberlogchannel.memberlog_channel)
				await channel.send(memberleftmessage)
	
	async def on_message_delete(self, message):
		e = discord.Embed(type='rich')
		e.title = 'Message Deletion'
		e.color = 0xFF0000
		e.add_field(name='Author', value=message.author)
		if 1024 > len(message.content) > 0:
			e.add_field(name="Deleted message", value=message.content)
		elif len(message.content) != 0:
			e.add_field(name="Deleted message", value=message.content[0:1023])
			e.add_field(name="Deleted message continued", value=message.content[1024:2000])
		elif len(message.content) == 0:
			for i in message.embeds:
				e.add_field(name="Title", value=i.title)
				e.add_field(name="Description", value=i.description)
				e.add_field(name="Timestamp", value=i.timestamp)
				for x in i.fields:
					e.add_field(name=x.name, value=x.value)
				e.add_field(name="Footer", value=i.footer)
		with db.Session() as session:
			messagelogchannel = session.query(Guildmessagelog).filter_by(id=message.guild.id).one_or_none()
			if messagelogchannel is not None:
				channel = message.guild.get_channel(messagelogchannel.messagelog_channel)
				await channel.send(embed=e)
	
	async def on_message_edit(self, before, after):
		if after.edited_at is not None or before.edited_at is not None:
			# There is a reason for this. That reason is that otherwise, an infinite spam loop occurs
			e = discord.Embed(type='rich')
			e.title = 'Message Edited'
			e.color = 0xFF0000
			e.add_field(name='Author', value=before.author)
			if 1024 > len(before.content) > 0:
				e.add_field(name="Old message", value=before.content)
			elif len(before.content) != 0:
				e.add_field(name="Old message", value=before.content[0:1023])
				e.add_field(name="Old message continued", value=before.content[1024:2000])
			elif len(before.content) == 0 and before.edited_at is not None:
				for i in before.embeds:
					e.add_field(name="Title", value=i.title)
					e.add_field(name="Description", value=i.description)
					e.add_field(name="Timestamp", value=i.timestamp)
					for x in i.fields:
						e.add_field(name=x.name, value=x.value)
					e.add_field(name="Footer", value=i.footer)
			if 0 < len(after.content) < 1024:
				e.add_field(name="New message", value=after.content)
			elif len(after.content) != 0:
				e.add_field(name="New message", value=after.content[0:1023])
				e.add_field(name="New message continued", value=after.content[1024:2000])
			elif len(after.content) == 0 and after.edited_at is not None:
				e.add_field(name="Title", value=i.title)
				e.add_field(name="Description", value=i.description)
				e.add_field(name="Timestamp", value=i.timestamp)
				for i in after.embeds:
					for x in i.fields:
						e.add_field(name=x.name, value=x.value)
			with db.Session() as session:
				messagelogchannel = session.query(Guildmessagelog).filter_by(id=before.guild.id).one_or_none()
				if messagelogchannel is not None:
					channel = before.guild.get_channel(messagelogchannel.messagelog_channel)
					await channel.send(embed=e)
>>>>>>> fce9202c
	
	@command(aliases=["purge"])
	@has_permissions(manage_messages=True)
	@bot_has_permissions(manage_messages=True, read_message_history=True)
	async def prune(self, ctx, num_to_delete: int):
		"""Bulk delete a set number of messages from the current channel."""
		await ctx.message.channel.purge(limit=num_to_delete + 1)
		await ctx.send("Deleted {n} messages under request of {user}".format(n=num_to_delete, user=ctx.message.author.mention), delete_after=5)
	
	prune.example_usage = """
	`{prefix}prune 10` - Delete the last 10 messages in the current channel.
	"""

class ModerationSettings(db.DatabaseObject):
	__tablename__ = 'modlogconfig'
	id = db.Column(db.Integer, primary_key=True)
	name = db.Column(db.String)
	modlog_channel = db.Column(db.Integer, nullable=True)
	member_role = db.Column(db.Integer, nullable=True)

class Guildmemberlog(db.DatabaseObject):
	__tablename__ = 'memberlogconfig'
	id = db.Column(db.Integer, primary_key=True)
	name = db.Column(db.String)
	memberlog_channel = db.Column(db.Integer)

class Guildmessagelog(db.DatabaseObject):
	__tablename__ = 'messagelogconfig'
	id = db.Column(db.Integer, primary_key=True)
	name = db.Column(db.String)
	messagelog_channel = db.Column(db.Integer)

def setup(bot):
	bot.add_cog(Moderation(bot))<|MERGE_RESOLUTION|>--- conflicted
+++ resolved
@@ -3,7 +3,6 @@
 from .. import db
 from ._utils import *
 
-<<<<<<< HEAD
 class SafeRoleConverter(RoleConverter):
 	async def convert(self, ctx, arg):
 		try:
@@ -14,9 +13,7 @@
 			else:
 				raise
 
-=======
 # Todo: timed/self mutes, audit logging reasoning passing
->>>>>>> fce9202c
 class Moderation(Cog):
 	@command()
 	@has_permissions(ban_members=True)
@@ -88,7 +85,6 @@
 			await ctx.send(ctx.message.author.mention + ', modlog settings configured!')
 	
 	@command()
-<<<<<<< HEAD
 	@has_permissions(manage_roles=True)
 	@bot_has_permissions(manage_roles=True)
 	async def timeout(self, ctx, duration: float):
@@ -161,8 +157,9 @@
 	`{prefix}memberconfig everyone` - set the default role as the member role (ping-safe)
 	`{prefix}memberconfig @ everyone` - set the default role as the member role (ping-safe)
 	`{prefix}memberconfig @.everyone` - set the default role as the member role (ping-safe)
+	`{prefix}memberconfig @/everyone` - set the default role as the member role (ping-safe)
 	"""
-=======
+	
 	@has_permissions(administrator=True)
 	async def memberlogconfig(self, ctx, channel_mentions: discord.TextChannel):
 		"""Set the modlog channel for a server by passing the channel id"""
@@ -273,7 +270,6 @@
 				if messagelogchannel is not None:
 					channel = before.guild.get_channel(messagelogchannel.messagelog_channel)
 					await channel.send(embed=e)
->>>>>>> fce9202c
 	
 	@command(aliases=["purge"])
 	@has_permissions(manage_messages=True)
