"""Provides moderation commands for Dozer."""
import asyncio
import datetime
import logging
import re
import time
import typing
from logging import getLogger
from typing import Union

import discord
from discord.ext import tasks, commands
from discord.ext.commands import BadArgument, has_permissions, RoleConverter, guild_only

from dozer.context import DozerContext
from ._utils import *
from .general import blurple
from .. import db

MAX_PURGE = 1000

DOZER_LOGGER = logging.getLogger(__name__)


class SafeRoleConverter(RoleConverter):
    """Allows for @everyone to be specified without pinging everyone"""

    async def convert(self, ctx: DozerContext, argument: str):
        try:
            return await super().convert(ctx, argument)
        except BadArgument:
            if argument.casefold() in (
                    'everyone', '@everyone', '@/everyone', '@.everyone', '@ everyone', '@\N{ZERO WIDTH SPACE}everyone'):
                return ctx.guild.default_role
            else:
                raise


class Moderation(Cog):
    """A cog to handle moderation tasks."""

    def __init__(self, bot: commands.Bot):
        super().__init__(bot)
        self.links_config = db.ConfigCache(GuildMessageLinks)

    """=== Helper functions ==="""

    async def nm_kick_internal(self, guild: discord.Guild = None):
        """Kicks people who have not done the new member process within a set amount of time."""
        getLogger("dozer").debug("Starting nm_kick cycle...")
        if not guild:
            entries = await NewMemPurgeConfig.get_by()
        else:
            entries = await NewMemPurgeConfig.get_by(guild_id=guild.id)
        count = 0
        for entry in entries:
            guild = self.bot.get_guild(entry.guild_id)
            if guild is None:
                continue
            for mem in guild.members:
                if guild.get_role(entry.member_role) not in mem.roles:
                    delta = datetime.datetime.now() - mem.joined_at
                    if delta.days >= entry.days:
                        await mem.kick(reason="New member purge cycle")
                        count += 1
        return count

    @discord.ext.tasks.loop(hours=168)
    async def nm_kick(self):
        """Kicks new members"""
        await self.nm_kick_internal()

    async def mod_log(self, actor: discord.Member, action: str, target: Union[discord.User, discord.Member, None],
                      reason, orig_channel=None,
                      embed_color=discord.Color.red(), global_modlog: bool = True, duration: bool = None,
                      dm: bool = True, guild_override: int = None, extra_fields=None):
        """Generates a modlog embed"""

        if target is None:
            title = "Custom Modlog"
        else:
            title = f"User {action}!"

        modlog_embed = discord.Embed(
            color=embed_color,
            title=title

        )
        if target is not None:
            modlog_embed.add_field(name=f"{action.capitalize()} user",
                                   value=f"{target.mention} ({target} | {target.id})", inline=False)
        modlog_embed.add_field(name="Performed by", value=f"{actor.mention} ({actor} | {actor.id})", inline=False)
        modlog_embed.add_field(name="Reason", value=reason or "No reason specified", inline=False)
        modlog_embed.timestamp = datetime.datetime.utcnow()
        if extra_fields is not None:
            for field in extra_fields:
                modlog_embed.add_field(name=field['name'], value=field['value'], inline=field['inline'])
        if duration:
            modlog_embed.add_field(name="Duration", value=duration)
        if target is not None and dm:
            try:
                await target.send(embed=modlog_embed)
            except discord.Forbidden:
                await orig_channel.send("Failed to DM modlog to user")
        modlog_channel = await GuildModLog.get_by(guild_id=actor.guild.id) if guild_override is None else \
            await GuildModLog.get_by(guild_id=guild_override)
        if orig_channel is not None:
            await orig_channel.send(embed=modlog_embed)
        if len(modlog_channel) != 0:
            if global_modlog:
                channel = self.bot.get_guild(actor.guild.id if guild_override is None else guild_override). \
                    get_channel(modlog_channel[0].modlog_channel)
                if channel is not None and channel != orig_channel:  # prevent duplicate embeds
                    try:
                        await channel.send(embed=modlog_embed)
                    except discord.Forbidden as e:
                        DOZER_LOGGER.warning(
                            f"Unable to send modlog in guild \"{channel.guild}\" ({channel.guild.id}) reason {e}")
        else:
            if orig_channel is not None:
                await orig_channel.send("Please configure modlog channel to enable modlog functionality")

    async def perm_override(self, member: discord.Member, **overwrites):
        """Applies the given overrides to the given member in their guild."""
        for channel in member.guild.channels:
            overwrite = channel.overwrites_for(member)
            if channel.permissions_for(member.guild.me).manage_roles:
                overwrite.update(**overwrites)
                try:
                    await channel.set_permissions(target=member, overwrite=None if overwrite.is_empty() else overwrite)
                except discord.Forbidden as e:
                    DOZER_LOGGER.error(
                        f"Failed to catch missing perms in {channel} ({channel.id}) Guild: {channel.guild.id}; Error: {e}")

    hm_regex = re.compile(
        r"((?P<weeks>\d+)w)?((?P<days>\d+)d)?((?P<hours>\d+)h)?((?P<minutes>\d+)m)?((?P<seconds>\d+)s)?")

    def hm_to_seconds(self, hm_str: str):
        """Converts an hour-minute string to seconds. For example, '1h15m' returns 4500"""
        matches = re.match(self.hm_regex, hm_str).groupdict()
        weeks = int(matches.get('weeks') or 0)
        days = int(matches.get('days') or 0)
        hours = int(matches.get('hours') or 0)
        minutes = int(matches.get('minutes') or 0)
        seconds = int(matches.get('seconds') or 0)
        return (weeks * 604800) + (days * 86400) + (hours * 3600) + (minutes * 60) + seconds

    async def punishment_timer(self, seconds: int, target: discord.Member, punishment, reason: str,
                               actor: discord.Member, orig_channel=None,
                               global_modlog: bool = True):
        """Asynchronous task that sleeps for a set time to unmute/undeafen a member for a set period of time."""
        if seconds == 0:
            return

        # register the timer
        ent = PunishmentTimerRecords(
            guild_id=target.guild.id,
            actor_id=actor.id,
            target_id=target.id,
            orig_channel_id=orig_channel.id if orig_channel else 0,
            type_of_punishment=punishment.type,
            reason=reason,
            target_ts=int(seconds + time.time())
        )
        await ent.update_or_add()

        await asyncio.sleep(seconds)

        user = await punishment.get_by(member_id=target.id)
        if len(user) != 0:
            await self.mod_log(actor=actor,
                               action="un" + punishment.past_participle,
                               target=target,
                               reason=reason,
                               orig_channel=orig_channel,
                               embed_color=discord.Color.green(),
                               global_modlog=global_modlog)
            self.bot.loop.create_task(coro=punishment.finished_callback(self, target))

        if ent:
            await PunishmentTimerRecords.delete(guild_id=target.guild.id, target_id=target.id,
                                                type_of_punishment=punishment.type)

    async def _check_links_warn(self, msg: discord.Message, role: discord.Role):
        """Warns a user that they can't send links."""
        warn_msg = await msg.channel.send(f"{msg.author.mention}, you need the `{role.name}` role to post links!")
        await asyncio.sleep(3)
        await warn_msg.delete()

    async def check_links(self, msg: discord.Message):
        """Checks messages for the links role if necessary, then checks if the author is allowed to send links in the server"""
        if msg.guild is None or not isinstance(msg.author,
                                               discord.Member) or not msg.guild.me.guild_permissions.manage_messages:
            return
        config = await self.links_config.query_one(guild_id=msg.guild.id)
        if config is None:
            return
        role = msg.guild.get_role(config.role_id)
        if role is None:
            return
        if role not in msg.author.roles and re.search("https?://", msg.content):
            await msg.delete()
            self.bot.loop.create_task(self._check_links_warn(msg, role))
            return True
        return False

    async def run_cross_ban(self, ctx: DozerContext, user: discord.User, reason: str):
        """Checks for guilds that are subscribed to the banned members guild"""
        subscriptions = await CrossBanSubscriptions.get_by(subscription_id=ctx.guild.id)
        bans = []
        for subscription in subscriptions:
            sub_guild = self.bot.get_guild(subscription.subscriber_id)
            if sub_guild:
                modlog_channel = await GuildModLog.get_by(guild_id=sub_guild.id)
                try:
                    await sub_guild.ban(user, reason=f"User Cross Banned from \"{ctx.guild}\" for: {reason}")
                    if modlog_channel:
                        await self.mod_log(actor=ctx.message.author, action="crossbanned", target=user, reason=reason,
                                           dm=False,
                                           guild_override=sub_guild.id,
                                           extra_fields=[
                                               {"name": "Origin Guild", "value": f"**{ctx.guild}** ({ctx.guild.id})",
                                                "inline": False}])
                except discord.Forbidden:
                    continue

                bans.append(sub_guild)

        return bans

    """=== context-free backend functions ==="""

    async def _mute(self, member: discord.Member, reason: str = "No reason provided", seconds: int = 0,
                    actor: discord.Member = None, orig_channel=None):
        """Mutes a user.
        member: the member to be muted
        reason: a reason string without a time specifier
        seconds: a duration of time for the mute to be applied. If 0, then the mute is indefinite. Do not set negative durations.
        actor: the acting user who requested the mute
        orig_channel: the channel of the request origin
        """
        results = await Mute.get_by(guild_id=member.guild.id, member_id=member.id)
        if results:
            return False  # member already muted
        else:
            user = Mute(member_id=member.id, guild_id=member.guild.id)
            await user.update_or_add()
            await self.perm_override(member, send_messages=False, add_reactions=False, speak=False, stream=False)

            self.bot.loop.create_task(
                self.punishment_timer(seconds, member, Mute, reason, actor or member.guild.me,
                                      orig_channel=orig_channel))
            return True

    async def _unmute(self, member: discord.Member):
        """Unmutes a user."""
        results = await Mute.get_by(guild_id=member.guild.id, member_id=member.id)
        if results:
            await Mute.delete(member_id=member.id, guild_id=member.guild.id)
<<<<<<< HEAD
            await PunishmentTimerRecords.delete(target_id=member.id, guild_id=member.guild.id,
                                                type_of_punishment=Mute.type)
            await self.perm_override(member, send_messages=None, add_reactions=None, speak=None)
=======
            await PunishmentTimerRecords.delete(target_id=member.id, guild_id=member.guild.id, type_of_punishment=Mute.type)
            await self.perm_override(member, send_messages=None, add_reactions=None, speak=None, stream=None)
>>>>>>> 8820ddaa
            return True
        else:
            return False  # member not muted

    async def _deafen(self, member: discord.Member, reason: str = "No reason provided", seconds: int = 0,
                      self_inflicted: bool = False, actor=None,
                      orig_channel=None):
        """Deafens a user.
        member: the member to be deafened
        reason: a reason string without a time specifier
        seconds: a duration of time for the mute to be applied. If 0, then the mute is indefinite. Do not set negative durations.
        self_inflicted: specifies if the deafen is a self-deafen
        actor: the acting user who requested the mute
        orig_channel: the channel of the request origin
        """
        results = await Deafen.get_by(guild_id=member.guild.id, member_id=member.id)
        if results:
            return False
        else:
            user = Deafen(member_id=member.id, guild_id=member.guild.id, self_inflicted=self_inflicted)
            await user.update_or_add()
            await self.perm_override(member, read_messages=False)

            if self_inflicted and seconds == 0:
                seconds = 30  # prevent lockout in case of bad argument
            self.bot.loop.create_task(
                self.punishment_timer(seconds, member,
                                      punishment=Deafen,
                                      reason=reason,
                                      actor=actor or member.guild.me,
                                      orig_channel=orig_channel,
                                      global_modlog=not self_inflicted))
            return True

    async def _undeafen(self, member: discord.Member):
        """Undeafens a user."""
        results = await Deafen.get_by(guild_id=member.guild.id, member_id=member.id)
        if results:
            await self.perm_override(member=member, read_messages=None)
            await PunishmentTimerRecords.delete(target_id=member.id, guild_id=member.guild.id,
                                                type_of_punishment=Deafen.type)
            await Deafen.delete(member_id=member.id, guild_id=member.guild.id)
            truths = [True, results[0].self_inflicted]
            return truths
        else:
            return [False]

    """=== Event handlers ==="""

    @Cog.listener('on_ready')
    async def on_ready(self):
        """Restore punishment timers on bot startup and trigger the nm purge cycle"""
        q = await PunishmentTimerRecords.get_by()  # no filters: all
        for r in q:
            guild = self.bot.get_guild(r.guild_id)
            actor = guild.get_member(r.actor_id)
            target = guild.get_member(r.target_id)
            orig_channel = self.bot.get_channel(r.orig_channel_id)
            punishment_type = r.type_of_punishment
            reason = r.reason or ""
            seconds = max(int(r.target_ts - time.time()), 0.01)
            await PunishmentTimerRecords.delete(id=r.id)
            self.bot.loop.create_task(
                self.punishment_timer(seconds, target, PunishmentTimerRecords.type_map[punishment_type], reason, actor,
                                      orig_channel))
            getLogger('dozer').info(
                f"Restarted {PunishmentTimerRecords.type_map[punishment_type].__name__} of {target} in {guild}")
        await self.nm_kick.start()

    @Cog.listener('on_member_join')
    async def on_member_join(self, member: discord.Member):
        """Logs that a member joined."""
        users = await Mute.get_by(guild_id=member.guild.id, member_id=member.id)
        if users:
            await self.perm_override(member, add_reactions=False, send_messages=False)
        users = await Deafen.get_by(guild_id=member.guild.id, member_id=member.id)
        if users:
            await self.perm_override(member, read_messages=False)

    @Cog.listener('on_message')
    async def on_message(self, message: discord.Message):
        """Check things when messages come in."""
        if message.author.bot or message.guild is None or not message.guild.me.guild_permissions.manage_roles:
            return
        if await self.check_links(message):
            return
        config = await GuildNewMember.get_by(guild_id=message.guild.id)
        if len(config) != 0:
            config = config[0]
            string = config.message
            content = message.content.casefold()
            if string not in content:
                return
            channel = config.channel_id
            role_id = config.role_id
            if message.channel.id != channel:
                return
            await message.author.add_roles(message.guild.get_role(role_id))

    @Cog.listener('on_message_edit')
    async def on_message_edit(self, before: discord.Message, after: discord.Message):
        """Checks for links"""
        await self.check_links(after)

    """=== Direct moderation commands ==="""

    @command()
    @has_permissions(kick_members=True)
    async def warn(self, ctx: DozerContext, member: discord.Member, *, reason: str):
        """Sends a message to the mod log specifying the member has been warned without punishment."""
        await self.mod_log(actor=ctx.author, action="warned", target=member, orig_channel=ctx.channel, reason=reason)

    warn.example_usage = """
    `{prefix}`warn @user reason - warns a user for "reason"
    """

    @command()
    @has_permissions(kick_members=True)
    async def customlog(self, ctx: DozerContext, *, reason: str):
        """Sends a message to the mod log with custom text."""
        await self.mod_log(actor=ctx.author, action="", target=None, orig_channel=ctx.channel, reason=reason,
                           embed_color=0xFFC400)

    customlog.example_usage = """
    `{prefix}`customlog reason - warns a user for "reason"
    """

    @command()
    @has_permissions(manage_permissions=True)
    @bot_has_permissions(manage_permissions=True)
    async def timeout(self, ctx: DozerContext, duration: float):
        """Set a timeout (no sending messages or adding reactions) on the current channel."""
        settings = await MemberRole.get_by(guild_id=ctx.guild.id)
        if len(settings) == 0:
            settings = MemberRole(guild_id=ctx.guild.id, member_role=MemberRole.nullify)
            await settings.update_or_add()
        else:
            settings = settings[0]
        # None-safe - nonexistent or non-configured role return None
        member_role = ctx.guild.get_role(settings.member_role)
        if member_role is not None:
            targets = {member_role}
        else:
            await ctx.send(
                '{0.author.mention}, the members role has not been configured. This may not work as expected. Use '
                '`{0.prefix}help memberconfig` to see how to set this up.'.format(
                    ctx))
            targets = set(sorted(ctx.guild.roles)[:ctx.author.top_role.position])

        to_restore = [(target, ctx.channel.overwrites_for(target)) for target in targets]
        for target, overwrite in to_restore:
            new_overwrite = discord.PermissionOverwrite.from_pair(*overwrite.pair())
            new_overwrite.update(send_messages=False, add_reactions=False)
            await ctx.channel.set_permissions(target, overwrite=new_overwrite)

        for allow_target in (ctx.me, ctx.author):
            overwrite = ctx.channel.overwrites_for(allow_target)
            new_overwrite = discord.PermissionOverwrite.from_pair(*overwrite.pair())
            new_overwrite.update(send_messages=True)
            await ctx.channel.set_permissions(allow_target, overwrite=new_overwrite)
            to_restore.append((allow_target, overwrite))

        e = discord.Embed(title='Timeout - {}s'.format(duration), description='This channel has been timed out.',
                          color=discord.Color.blue())
        e.set_author(name=ctx.author.display_name, icon_url=ctx.author.avatar_url_as(format='png', size=32))
        msg = await ctx.send(embed=e)

        await asyncio.sleep(duration)

        for target, overwrite in to_restore:
            if all(permission is None for _, permission in overwrite):
                await ctx.channel.set_permissions(target, overwrite=None)
            else:
                await ctx.channel.set_permissions(target, overwrite=overwrite)

        e.description = 'The timeout has ended.'
        await msg.edit(embed=e)

    timeout.example_usage = """
    `{prefix}timeout 60` - prevents sending messages in this channel for 1 minute (60s)
    """

    @command(aliases=["purge"])
    @has_permissions(manage_messages=True)
    @bot_has_permissions(manage_messages=True, read_message_history=True)
    async def prune(self, ctx: DozerContext, target: typing.Optional[discord.Member], num: int):
        """Bulk delete a set number of messages from the current channel."""

        def check_target(message):
            if target is None:
                return True
            else:
                return message.author == target

        try:
            msg = await ctx.message.channel.fetch_message(num)
            deleted = await ctx.message.channel.purge(after=msg, limit=MAX_PURGE, check=check_target)
            await ctx.send(
                f"Deleted {len(deleted)} messages under request of {ctx.message.author.mention}",
                delete_after=5)
        except discord.NotFound:
            if num > MAX_PURGE:
                await ctx.send("Message cannot be found or you're trying to purge too many messages.")
                return
            deleted = await ctx.message.channel.purge(limit=num + 1, check=check_target)
            await ctx.send(
                f"Deleted {len(deleted) - 1} messages under request of {ctx.message.author.mention}",
                delete_after=5)

    prune.example_usage = """
    `{prefix}prune 10` - Delete the last 10 messages in the current channel.
    `{prefix}prune 786324930378727484` - Deletes all messages up to that message ID
    """

    @command()
    @guild_only()
    @has_permissions(manage_roles=True)
    async def punishments(self, ctx: DozerContext):
        """List currently active mutes and deafens in a guild"""
        punishments = await PunishmentTimerRecords.get_by(guild_id=ctx.guild.id)
        deafen_records = await Deafen.get_by(guild_id=ctx.guild.id)
        self_inflicted = [record.member_id for record in deafen_records if record.self_inflicted]
        deafens = [punishment for punishment in punishments if
                   punishment.type_of_punishment == 2 and punishment.target_id not in self_inflicted]
        self_deafens = [punishment for punishment in punishments if
                        punishment.type_of_punishment == 2 and punishment.target_id in self_inflicted]
        mutes = [punishment for punishment in punishments if punishment.type_of_punishment == 1]
        embed = discord.Embed(title=f"Active punishments in {ctx.guild}", color=blurple)
        embed.set_footer(text='Triggered by ' + ctx.author.display_name)

        def get_mention(target_id):
            member = ctx.guild.get_member(target_id)
            if member:
                return member.mention
            else:
                return "**Member left**"

        def get_name(target_id):
            user = ctx.bot.get_user(target_id)
            if user:
                return user
            else:
                return "**Unknown#NONE**"

        for field_number, punishments in enumerate(chunk(deafens, 3)):
            embed.add_field(name=f"Deafens - {len(deafens)}", value='\n-\n'.join(
                f"{get_mention(punishment.target_id)} ({get_name(punishment.target_id)} | {punishment.target_id}) "
                f"\nRemaining time: {datetime.timedelta(seconds=round(punishment.target_ts - time.time()))} Reason: {punishment.reason}"
                for punishment in punishments) or 'None', inline=False)

        for field_number, punishments in enumerate(chunk(mutes, 3)):
            embed.add_field(name=f"Mutes - {len(mutes)}", value='\n-\n'.join(
                f"{get_mention(punishment.target_id)} ({get_name(punishment.target_id)} | {punishment.target_id}) "
                f"\nRemaining time: {datetime.timedelta(seconds=round(punishment.target_ts - time.time()))} Reason: {punishment.reason}"
                for punishment in punishments) or 'None', inline=False)

        for field_number, punishments in enumerate(chunk(self_deafens, 3)):
            embed.add_field(name=f"Self Deafens - {len(self_deafens)}", value='\n-\n'.join(
                f"{get_mention(punishment.target_id)} ({get_name(punishment.target_id)} | {punishment.target_id}) "
                f"\nRemaining time: {datetime.timedelta(seconds=round(punishment.target_ts - time.time()))} Reason: {punishment.reason}"
                for punishment in punishments) or 'None', inline=False)

        await ctx.send(embed=embed)

    punishments.example_usage = """
    `{prefix}punishments:` Lists currently active punishments in current guild
    """

    @command()
    @has_permissions(ban_members=True)
    @bot_has_permissions(ban_members=True)
    async def ban(self, ctx: DozerContext, user_mention: discord.User, *, reason: str = "No reason provided"):
        """Bans the user mentioned."""
        await self.mod_log(actor=ctx.author, action="banned", target=user_mention, reason=reason,
                           orig_channel=ctx.channel, dm=False)
        cross_guilds = await self.run_cross_ban(ctx, user_mention, reason)
        extra_fields = [{"name": "Origin Guild", "value": f"**{ctx.guild}** ({ctx.guild.id})", "inline": False}]
        for field_number, guilds in enumerate(chunk(cross_guilds, 10)):
            extra_fields.append(
                {"name": "Cross Banned From", "value": '\n'.join(f"**{guild}** ({guild.id})" for guild in guilds),
                 "inline": False})
        await self.mod_log(actor=ctx.author, action="banned", target=user_mention, reason=reason, global_modlog=False,
                           extra_fields=extra_fields)
        await ctx.guild.ban(user_mention, reason=reason)

    ban.example_usage = """
    `{prefix}ban @user reason - ban @user for a given (optional) reason
    """

    @command()
    @has_permissions(ban_members=True)
    @bot_has_permissions(ban_members=True)
    async def unban(self, ctx: DozerContext, user_mention: discord.User, *, reason: str = "No reason provided"):
        """Unbans the user mentioned."""
        await ctx.guild.unban(user_mention, reason=reason)
        await self.mod_log(actor=ctx.author, action="unbanned", target=user_mention, reason=reason,
                           orig_channel=ctx.channel, embed_color=discord.Color.green())

    unban.example_usage = """
    `{prefix}unban user_id reason - unban the user corresponding to the ID for a given (optional) reason
    """

    @command()
    @has_permissions(kick_members=True)
    @bot_has_permissions(kick_members=True)
    async def kick(self, ctx: DozerContext, user_mention: discord.User, *, reason: str = "No reason provided"):
        """Kicks the user mentioned."""
        await self.mod_log(actor=ctx.author, action="kicked", target=user_mention, reason=reason,
                           orig_channel=ctx.channel)
        await ctx.guild.kick(user_mention, reason=reason)

    kick.example_usage = """
    `{prefix}kick @user reason - kick @user for a given (optional) reason
    """

    @command()
    @has_permissions(manage_roles=True)
    @bot_has_permissions(manage_permissions=True)
    async def mute(self, ctx: DozerContext, member_mentions: discord.Member, *, reason: str = "No reason provided"):
        """Mute a user to prevent them from sending messages"""
        async with ctx.typing():
            seconds = self.hm_to_seconds(reason)
            reason = self.hm_regex.sub("", reason) or "No reason provided"
            if await self._mute(member_mentions, reason=reason, seconds=seconds, actor=ctx.author,
                                orig_channel=ctx.channel):
                await self.mod_log(ctx.author, "muted", member_mentions, reason, ctx.channel, discord.Color.red(),
                                   duration=datetime.timedelta(seconds=seconds))
            else:
                await ctx.send("Member is already muted!")

    mute.example_usage = """
    `{prefix}mute @user 1h reason` - mute @user for 1 hour for a given reason, the timing component (1h) and reason is optional.
    """

    @command()
    @has_permissions(manage_roles=True)
    @bot_has_permissions(manage_permissions=True)
    async def unmute(self, ctx: DozerContext, member_mentions: discord.Member, *, reason="No reason provided"):
        """Unmute a user to allow them to send messages again."""
        async with ctx.typing():
            if await self._unmute(member_mentions):
                await self.mod_log(actor=ctx.author, action="unmuted", target=member_mentions, reason=reason,
                                   orig_channel=ctx.channel, embed_color=discord.Color.green())
            else:
                await ctx.send("Member is not muted!")

    unmute.example_usage = """
    `{prefix}unmute @user reason - unmute @user for a given (optional) reason
    """

    @command()
    @has_permissions(manage_roles=True)
    @bot_has_permissions(manage_permissions=True)
    async def deafen(self, ctx: DozerContext, member_mentions: discord.Member, *, reason: str = "No reason provided"):
        """Deafen a user to prevent them from both sending messages but also reading messages."""
        async with ctx.typing():
            seconds = self.hm_to_seconds(reason)
            reason = self.hm_regex.sub("", reason) or "No reason provided"
            if await self._deafen(member_mentions, reason, seconds=seconds, self_inflicted=False, actor=ctx.author,
                                  orig_channel=ctx.channel):
                await self.mod_log(actor=ctx.author, action="deafened", target=member_mentions, reason=reason,
                                   orig_channel=ctx.channel,
                                   embed_color=discord.Color.red(), duration=datetime.timedelta(seconds=seconds))
            else:
                await ctx.send("Member is already deafened!")

    deafen.example_usage = """
    `{prefix}deafen @user 1h reason` - deafen @user for 1 hour for a given reason, the timing component (1h) is optional.
    """

    @command()
    @bot_has_permissions(manage_permissions=True)  # Once instance globally, don't wait instead throw exception
    @discord.ext.commands.max_concurrency(1, wait=False, per=discord.ext.commands.BucketType.default)
    @discord.ext.commands.cooldown(rate=10, per=2,
                                   type=discord.ext.commands.BucketType.guild)  # 10 seconds per 2 members in the guild
    async def selfdeafen(self, ctx: DozerContext, *, reason: str = "No reason provided"):
        """Deafen yourself for a given time period to prevent you from reading or sending messages; useful as a study tool."""
        async with ctx.typing():
            seconds = self.hm_to_seconds(reason)
            reason = self.hm_regex.sub("", reason) or "No reason provided"
            if seconds < 300:
                raise BadArgument("You must self deafen yourself for at least 5 minutes!")
            if await self._deafen(ctx.author, reason, seconds=seconds, self_inflicted=True, actor=ctx.author,
                                  orig_channel=ctx.channel):
                await self.mod_log(ctx.author, "deafened", ctx.author, reason, ctx.channel, discord.Color.red(),
                                   global_modlog=False,
                                   duration=datetime.timedelta(seconds=seconds))
            else:
                await ctx.send("You are already deafened!")

    selfdeafen.example_usage = """
    `{prefix}selfdeafen time (1h5m, both optional) reason`: deafens you if you need to get work done
    """

    @command()
    @has_permissions(manage_roles=True)
    @bot_has_permissions(manage_permissions=True)
    async def undeafen(self, ctx: DozerContext, member_mentions: discord.Member, *, reason: str = "No reason provided"):
        """Undeafen a user to allow them to see message and send message again."""
        async with ctx.typing():
            result = await self._undeafen(member_mentions)
            if result[0]:
                await self.mod_log(actor=ctx.author, action="undeafened", target=member_mentions, reason=reason,
                                   orig_channel=ctx.channel, embed_color=discord.Color.green(),
                                   global_modlog=not result[1])
            else:
                await ctx.send("Member is not deafened!")

    undeafen.example_usage = """
    `{prefix}undeafen @user reason - undeafen @user for a given (optional) reason
    """

    @command()
    async def voicekick(self, ctx: DozerContext, member: discord.Member, reason: str = "No reason provided"):
        """Kick a user from voice chat. This is most useful if their perms to rejoin have already been removed."""
        async with ctx.typing():
            if member.voice is None:
                await ctx.send("User is not in a voice channel!")
                return
            if not member.voice.channel.permissions_for(ctx.author).move_members:
                await ctx.send("You do not have permission to do this!")
                return
            if not member.voice.channel.permissions_for(ctx.me).move_members:
                await ctx.send("I do not have permission to do this!")
                return
            await member.edit(voice_channel=None, reason=reason)
            await ctx.send(f"{member} has been kicked from voice chat.")

    voicekick.example_usage = """
    `{prefix}voicekick @user reason` - kick @user out of voice
    """

    @has_permissions(kick_members=True)
    @bot_has_permissions(kick_members=True)
    @command()
    async def purgenm(self, ctx: DozerContext):
        """Manually run a new member purge"""
        memcount = await self.nm_kick_internal(guild=ctx.guild)
        await ctx.send(f"Kicked {memcount} members due to inactivity!")

    """=== Configuration commands ==="""

    @command()
    @has_permissions(administrator=True)
    async def modlogconfig(self, ctx: DozerContext, channel_mentions: discord.TextChannel):
        """Set the modlog channel for a server by passing the channel id"""
        config = await GuildModLog.get_by(guild_id=ctx.guild.id)
        if len(config) != 0:
            config = config[0]
            config.name = ctx.guild.name
            config.modlog_channel = channel_mentions.id
        else:
            config = GuildModLog(guild_id=ctx.guild.id, modlog_channel=channel_mentions.id, name=ctx.guild.name)
        await config.update_or_add()
        await ctx.send(ctx.message.author.mention + ', modlog settings configured!')

    modlogconfig.example_usage = """
    `{prefix}modlogconfig #join-leave-logs` - set a channel named #join-leave-logs to log joins/leaves 
    """

    @command()
    @has_permissions(administrator=True)
    async def nmconfig(self, ctx: DozerContext, channel_mention: discord.TextChannel, role: discord.Role, *, message):
        """Sets the config for the new members channel"""
        config = await GuildNewMember.get_by(guild_id=ctx.guild.id)
        if len(config) != 0:
            config = config[0]
            config.channel_id = channel_mention.id
            config.role_id = role.id
            config.message = message.casefold()
        else:
            config = GuildNewMember(guild_id=ctx.guild.id, channel_id=channel_mention.id, role_id=role.id,
                                    message=message.casefold())
        await config.update_or_add()

        role_name = role.name
        await ctx.send(
            "New Member Channel configured as: {channel}. Role configured as: {role}. Message: {message}".format(
                channel=channel_mention.name, role=role_name, message=message))

    nmconfig.example_usage = """
    `{prefix}nmconfig #new_members Member I have read the rules and regulations` - Configures the #new_members channel 
    so if someone types "I have read the rules and regulations" it assigns them the Member role. 
    """

    @command()
    @has_permissions(administrator=True)
    async def nmpurgeconfig(self, ctx: DozerContext, role: discord.Role, days: int):
        """Sets the config for the new members purge"""
        config = NewMemPurgeConfig(guild_id=ctx.guild.id, member_role=role.id, days=days)
        await config.update_or_add()

        await ctx.send("Settings saved!")

    nmpurgeconfig.example_usage = """
    `{prefix}nmpurgeconfig Members 90: Kicks everyone who doesn't have the members role 90 days after they join.
    """

    @command()
    @has_permissions(administrator=True)
    async def memberconfig(self, ctx: DozerContext, *, member_role: SafeRoleConverter):
        """
        Set the member role for the guild.
        The member role is the role used for the timeout command. It should be a role that all members of the server have.
        """
        if member_role >= ctx.author.top_role:
            raise BadArgument('member role cannot be higher than your top role!')

        settings = await MemberRole.get_by(guild_id=ctx.guild.id)
        if len(settings) == 0:
            settings = MemberRole(guild_id=ctx.guild.id, member_role=member_role.id)
        else:
            settings = settings[0]
            settings.member_role = member_role.id
        await settings.update_or_add()
        await ctx.send('Member role set as `{}`.'.format(member_role.name))

    memberconfig.example_usage = """
    `{prefix}memberconfig Members` - set a role called "Members" as the member role
    `{prefix}memberconfig @everyone` - set the default role as the member role
    `{prefix}memberconfig everyone` - set the default role as the member role (ping-safe)
    `{prefix}memberconfig @ everyone` - set the default role as the member role (ping-safe)
    `{prefix}memberconfig @.everyone` - set the default role as the member role (ping-safe)
    `{prefix}memberconfig @/everyone` - set the default role as the member role (ping-safe)
    """

    @command()
    @has_permissions(administrator=True)
    @bot_has_permissions(manage_messages=True)
    async def linkscrubconfig(self, ctx: DozerContext, *, link_role: SafeRoleConverter):
        """
        Set a role that users must have in order to post links.
        This accepts the safe default role conventions that the memberconfig command does.
        """
        if link_role >= ctx.author.top_role:
            raise BadArgument('Link role cannot be higher than your top role!')

        settings = await GuildMessageLinks.get_by(guild_id=ctx.guild.id)
        if len(settings) == 0:
            settings = GuildMessageLinks(guild_id=ctx.guild.id, role_id=link_role.id)
        else:
            settings = settings[0]
            settings.role_id = link_role.id
        await settings.update_or_add()
        self.links_config.invalidate_entry(guild_id=ctx.guild.id)
        await ctx.send(f'Link role set as `{link_role.name}`.')

    linkscrubconfig.example_usage = """
    `{prefix}linkscrubconfig Links` - set a role called "Links" as the link role
    `{prefix}linkscrubconfig @everyone` - set the default role as the link role
    `{prefix}linkscrubconfig everyone` - set the default role as the link role (ping-safe)
    `{prefix}linkscrubconfig @ everyone` - set the default role as the link role (ping-safe)
    `{prefix}linkscrubconfig @.everyone` - set the default role as the link role (ping-safe)
    `{prefix}linkscrubconfig @/everyone` - set the default role as the link role (ping-safe)
    """

    @group(invoke_without_command=True)
    @has_permissions(manage_messages=True)
    async def crossbans(self, ctx: DozerContext):
        """Cross ban"""
        subscriptions = await CrossBanSubscriptions.get_by(subscriber_id=ctx.guild.id)
        subscribers = await CrossBanSubscriptions.get_by(subscription_id=ctx.guild.id)
        embed = discord.Embed(title="Cross ban subscriptions", color=blurple)
        for field_number, target_ids in enumerate(chunk(subscriptions, 10)):
            embed.add_field(name='Subscriptions',
                            value='\n'.join(f"{self.bot.get_guild(sub_id.subscription_id)} | {sub_id.subscription_id}"
                                            for sub_id in target_ids) or 'None', inline=False)
        for field_number, target_ids in enumerate(chunk(subscribers, 10)):
            embed.add_field(name='Subscribers',
                            value='\n'.join(f"{self.bot.get_guild(sub_id.subscriber_id)} | {sub_id.subscriber_id}"
                                            for sub_id in target_ids) or 'None', inline=False)
        embed.set_footer(text='Triggered by ' + ctx.author.display_name)

        await ctx.send(embed=embed)

    @crossbans.command()
    @has_permissions(administrator=True)
    @bot_has_permissions(ban_members=True)
    async def subscribe(self, ctx: DozerContext, guild_id: int):
        """Subscribe to a guild to cross ban from"""
        guild = self.bot.get_guild(guild_id)
        if guild:
            subscription = CrossBanSubscriptions(
                subscriber_id=ctx.guild.id,
                subscription_id=guild.id
            )
            await subscription.update_or_add()
            embed = discord.Embed(title='Success!',
                                  description=f"**{ctx.guild}** is now subscribed to receive crossbans from **{guild}**",
                                  color=blurple)
            embed.set_footer(text='Triggered by ' + ctx.author.display_name)
            await ctx.send(embed=embed)
        else:
            raise BadArgument("Dozer could not find that guild! Make sure that dozer is in that guild!")

    @crossbans.command()
    @has_permissions(administrator=True)
    async def unsubscribe(self, ctx: DozerContext, guild_id: int):
        """Remove cross ban subscription"""
        result = await CrossBanSubscriptions.delete(
            subscriber_id=ctx.guild.id,
            subscription_id=guild_id
        )

        if int(result.split(" ", 1)[1]) > 0:
            guild = self.bot.get_guild(guild_id)
            embed = discord.Embed(title='Success!',
                                  description=f"**{ctx.guild}** is no longer subscribed to receive crossbans from **{guild}**",
                                  color=blurple)
            embed.set_footer(text='Triggered by ' + ctx.author.display_name)
            await ctx.send(embed=embed)
        else:
            raise BadArgument("Dozer could not find a subscription to that guild!")


class Mute(db.DatabaseTable):
    """Holds mute info"""
    type = 1
    past_participle = "muted"
    finished_callback = Moderation._unmute
    __tablename__ = 'mutes'
    __uniques__ = 'guild_id, member_id'

    @classmethod
    async def initial_create(cls):
        """Create the table in the database"""
        async with db.Pool.acquire() as conn:
            await conn.execute(f"""
            CREATE TABLE {cls.__tablename__} (
            member_id bigint NOT NULL,
            guild_id bigint NOT NULL,
            PRIMARY KEY (member_id, guild_id)
            )""")

    def __init__(self, member_id: int, guild_id: int):
        super().__init__()
        self.member_id = member_id
        self.guild_id = guild_id

    @classmethod
    async def get_by(cls, **kwargs):
        results = await super().get_by(**kwargs)
        result_list = []
        for result in results:
            obj = Mute(member_id=result.get("member_id"), guild_id=result.get("guild_id"))
            result_list.append(obj)
        return result_list

    async def update_or_add(self):
        """Assign the attribute to this object, then call this method to either insert the object if it doesn't exist in
        the DB or update it if it does exist. It will update every column not specified in __uniques__."""
        # This is its own functions because all columns must be unique, which breaks the syntax of the other one
        keys = []
        values = []
        for var, value in self.__dict__.items():
            # Done so that the two are guaranteed to be in the same order, which isn't true of keys() and values()
            if value is not None:
                keys.append(var)
                values.append(value)
        async with db.Pool.acquire() as conn:
            statement = f"""
            INSERT INTO {self.__tablename__} ({", ".join(keys)})
            VALUES({','.join(f'${i + 1}' for i in range(len(values)))}) 
            """
            await conn.execute(statement, *values)


class Deafen(db.DatabaseTable):
    """Holds deafens"""
    type = 2
    __tablename__ = 'deafens'
    __uniques__ = 'member_id, guild_id'
    past_participle = "deafened"
    finished_callback = Moderation._undeafen

    @classmethod
    async def initial_create(cls):
        """Create the table in the database"""
        async with db.Pool.acquire() as conn:
            await conn.execute(f"""
            CREATE TABLE {cls.__tablename__} (
            member_id bigint NOT NULL,
            guild_id bigint NOT NULL,
            self_inflicted boolean NOT NULL,
            PRIMARY KEY (member_id, guild_id)
            )""")

    def __init__(self, member_id: int, guild_id: int, self_inflicted: bool):
        super().__init__()
        self.member_id = member_id
        self.guild_id = guild_id
        self.self_inflicted = self_inflicted

    @classmethod
    async def get_by(cls, **kwargs):
        results = await super().get_by(**kwargs)
        result_list = []
        for result in results:
            obj = Deafen(member_id=result.get("member_id"), guild_id=result.get("guild_id"),
                         self_inflicted=result.get("self_inflicted"))
            result_list.append(obj)
        return result_list


class GuildModLog(db.DatabaseTable):
    """Holds modlog info"""
    __tablename__ = 'modlogconfig'
    __uniques__ = 'guild_id'

    @classmethod
    async def initial_create(cls):
        """Create the table in the database"""
        async with db.Pool.acquire() as conn:
            await conn.execute(f"""
            CREATE TABLE {cls.__tablename__} (
            guild_id bigint PRIMARY KEY NOT NULL,
            modlog_channel bigint null,
            name varchar NOT NULL
            )""")

    def __init__(self, guild_id: int, modlog_channel: int, name: str):
        super().__init__()
        self.guild_id = guild_id
        self.modlog_channel = modlog_channel
        self.name = name

    @classmethod
    async def get_by(cls, **kwargs):
        results = await super().get_by(**kwargs)
        result_list = []
        for result in results:
            obj = GuildModLog(guild_id=result.get("guild_id"), modlog_channel=result.get("modlog_channel"),
                              name=result.get("name"))
            result_list.append(obj)
        return result_list


class CrossBanSubscriptions(db.DatabaseTable):
    """Holds all cross ban subscriptions"""
    __tablename__ = 'cross_ban_subscriptions'
    __uniques__ = 'subscriber_id, subscription_id'

    @classmethod
    async def initial_create(cls):
        """Create the table in the database"""
        async with db.Pool.acquire() as conn:
            await conn.execute(f"""
            CREATE TABLE {cls.__tablename__}(
                subscriber_id bigint NOT NULL,
                subscription_id bigint NOT NULL,
                UNIQUE (subscriber_id, subscription_id)
            )""")

    def __init__(self, subscriber_id: int, subscription_id: int):
        self.subscriber_id = subscriber_id
        self.subscription_id = subscription_id

    @classmethod
    async def get_by(cls, **kwargs):
        results = await super().get_by(**kwargs)
        result_list = []
        for result in results:
            obj = CrossBanSubscriptions(subscriber_id=result.get("subscriber_id"),
                                        subscription_id=result.get("subscription_id"))
            result_list.append(obj)
        return result_list


class MemberRole(db.DatabaseTable):
    """Holds info on member roles used for timeouts"""
    __tablename__ = 'member_roles'
    __uniques__ = 'guild_id'

    @classmethod
    async def initial_create(cls):
        """Create the table in the database"""
        async with db.Pool.acquire() as conn:
            await conn.execute(f"""
            CREATE TABLE {cls.__tablename__} (
            guild_id bigint PRIMARY KEY NOT NULL,
            member_role bigint null
            )""")

    def __init__(self, guild_id: int, member_role: int = None):
        super().__init__()
        self.guild_id = guild_id
        self.member_role = member_role

    @classmethod
    async def get_by(cls, **kwargs):
        results = await super().get_by(**kwargs)
        result_list = []
        for result in results:
            obj = MemberRole(member_role=result.get("member_role"), guild_id=result.get("guild_id"))
            result_list.append(obj)
        return result_list


class NewMemPurgeConfig(db.DatabaseTable):
    """Holds info on member purge routines"""
    __tablename__ = 'member_purge_configs'
    __uniques__ = 'guild_id'

    @classmethod
    async def initial_create(cls):
        """Create the table in the database"""
        async with db.Pool.acquire() as conn:
            await conn.execute(f"""
            CREATE TABLE {cls.__tablename__} (
            guild_id bigint PRIMARY KEY NOT NULL,
            member_role bigint not null,
            days int not null
            )""")

    def __init__(self, guild_id: int, member_role: int, days: int):
        super().__init__()
        self.guild_id = guild_id
        self.member_role = member_role
        self.days = days

    @classmethod
    async def get_by(cls, **kwargs):
        results = await super().get_by(**kwargs)
        result_list = []
        for result in results:
            obj = NewMemPurgeConfig(member_role=result.get("member_role"),
                                    guild_id=result.get("guild_id"),
                                    days=result.get("days"))
            result_list.append(obj)
        return result_list


class GuildNewMember(db.DatabaseTable):
    """Holds new member info"""
    __tablename__ = 'new_members'
    __uniques__ = 'guild_id'

    @classmethod
    async def initial_create(cls):
        """Create the table in the database"""
        async with db.Pool.acquire() as conn:
            await conn.execute(f"""
            CREATE TABLE {cls.__tablename__} (
            guild_id bigint PRIMARY KEY,
            channel_id bigint NOT NULL,
            role_id bigint NOT NULL,
            message varchar NOT NULL
            )""")

    def __init__(self, guild_id: int, channel_id: int, role_id: int, message: str):
        super().__init__()
        self.guild_id = guild_id
        self.channel_id = channel_id
        self.role_id = role_id
        self.message = message

    @classmethod
    async def get_by(cls, **kwargs):
        results = await super().get_by(**kwargs)
        result_list = []
        for result in results:
            obj = GuildNewMember(guild_id=result.get("guild_id"), channel_id=result.get("channel_id"),
                                 role_id=result.get("role_id"), message=result.get("message"))
            result_list.append(obj)
        return result_list


class GuildMessageLinks(db.DatabaseTable):
    """Contains information for link scrubbing"""
    __tablename__ = 'guild_msg_links'
    __uniques__ = 'guild_id'

    @classmethod
    async def initial_create(cls):
        """Create the table in the database"""
        async with db.Pool.acquire() as conn:
            await conn.execute(f"""
            CREATE TABLE {cls.__tablename__} (
            guild_id bigint PRIMARY KEY NOT NULL,
            role_id bigint null
            )""")

    def __init__(self, guild_id: int, role_id: int = None):
        super().__init__()
        self.guild_id = guild_id
        self.role_id = role_id

    @classmethod
    async def get_by(cls, **kwargs):
        results = await super().get_by(**kwargs)
        result_list = []
        for result in results:
            obj = GuildMessageLinks(guild_id=result.get("guild_id"), role_id=result.get("role_id"))
            result_list.append(obj)
        return result_list


class PunishmentTimerRecords(db.DatabaseTable):
    """Punishment Timer Records"""
    type_map = {p.type: p for p in (Mute, Deafen)}
    __tablename__ = 'punishment_timers'
    __uniques__ = 'id'

    @classmethod
    async def initial_create(cls):
        """Create the table in the database"""
        async with db.Pool.acquire() as conn:
            await conn.execute(f"""
            CREATE TABLE {cls.__tablename__} (
            id serial PRIMARY KEY NOT NULL,
            guild_id bigint NOT NULL,
            actor_id bigint NOT NULL,
            target_id bigint NOT NULL,
            orig_channel_id bigint null,
            type_of_punishment bigint NOT NULL,
            reason varchar null,
            target_ts bigint NOT NULL
            )""")

    def __init__(self, guild_id: int, actor_id: int, target_id: int, type_of_punishment: int, target_ts: int,
                 orig_channel_id: int = None, reason: str = None, input_id: int = None):
        super().__init__()
        self.id = input_id
        self.guild_id = guild_id
        self.actor_id = actor_id
        self.target_id = target_id
        self.type_of_punishment = type_of_punishment
        self.target_ts = target_ts
        self.orig_channel_id = orig_channel_id
        self.reason = reason

    @classmethod
    async def get_by(cls, **kwargs):
        results = await super().get_by(**kwargs)
        result_list = []
        for result in results:
            obj = PunishmentTimerRecords(guild_id=result.get("guild_id"), actor_id=result.get("actor_id"),
                                         target_id=result.get("target_id"),
                                         type_of_punishment=result.get("type_of_punishment"),
                                         target_ts=result.get("target_ts"),
                                         orig_channel_id=result.get("orig_channel_id"), reason=result.get("reason"),
                                         input_id=result.get('id'))
            result_list.append(obj)
        return result_list


def setup(bot):
    """Adds the moderation cog to the bot."""
    bot.add_cog(Moderation(bot))<|MERGE_RESOLUTION|>--- conflicted
+++ resolved
@@ -257,14 +257,9 @@
         results = await Mute.get_by(guild_id=member.guild.id, member_id=member.id)
         if results:
             await Mute.delete(member_id=member.id, guild_id=member.guild.id)
-<<<<<<< HEAD
             await PunishmentTimerRecords.delete(target_id=member.id, guild_id=member.guild.id,
                                                 type_of_punishment=Mute.type)
             await self.perm_override(member, send_messages=None, add_reactions=None, speak=None)
-=======
-            await PunishmentTimerRecords.delete(target_id=member.id, guild_id=member.guild.id, type_of_punishment=Mute.type)
-            await self.perm_override(member, send_messages=None, add_reactions=None, speak=None, stream=None)
->>>>>>> 8820ddaa
             return True
         else:
             return False  # member not muted
