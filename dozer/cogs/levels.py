"""Records members' XP and level."""

import asyncio
import functools


import itertools
import logging
import math
import random
import typing
from datetime import timedelta, timezone, datetime

import aiohttp
import discord
from discord.utils import escape_markdown
from discord.ext.commands import guild_only, has_permissions, BadArgument
from discord.ext.tasks import loop
from discord_slash import cog_ext, SlashContext

from dozer.bot import Dozer
from dozer.context import DozerContext
from ._utils import *

blurple = discord.Color.blurple()
from .. import db

DOZER_LOGGER = logging.getLogger(__name__)

ADD_LIMIT = 2147483647
LEVEL_SET_LIMIT = 100000
LEVEL_CALC_LIMIT = 1000000


class Levels(Cog):
    """Commands and event handlers for managing levels and XP."""

    cache_size = 750

    def __init__(self, bot: Dozer):
        super().__init__(bot)
        self._loop = bot.loop
        self.guild_settings = {}
        self._level_roles = {}
        self._xp_cache = {}  # dct[(guild_id, user_id)] = MemberXPCache(...)
        self._loop.create_task(self.preload_cache())
        self.session = aiohttp.ClientSession(loop=bot.loop)
        self.sync_task.start()

    @staticmethod
    @functools.lru_cache(cache_size)
    def total_xp_for_level(level: int):
        """Compute the total XP required to reach the given level.
        All members at this level have at least this much XP.
        """
        # https://github.com/Mee6/Mee6-documentation/blob/9d98a8fe8ab494fd85ec27750592fc9f8ef82472/docs/levels_xp.md
        # > The formula to calculate how many xp you need for the next level is 5 * (lvl ^ 2) + 50 * lvl + 100 with
        # > your current level as lvl
        if level >= LEVEL_CALC_LIMIT:  # If the level gets too big, dozer will hang trying to calculate the level. A better way needs to
            DOZER_LOGGER.critical(
                "Member XP exceeded maximum calculation limit")  # be found to calculate level's but this is the best for now
            return LEVEL_CALC_LIMIT
        needed = 0
        for lvl in range(level):
            needed += 5 * (lvl ** 2) + 50 * lvl + 100
        return needed

    @staticmethod
    @functools.lru_cache(cache_size)
    def level_for_total_xp(xp: int):
        """Compute the level of a member with the given amount of total XP.
        All members with this much XP are at or above this level.
        """
        # https://github.com/Mee6/Mee6-documentation/blob/9d98a8fe8ab494fd85ec27750592fc9f8ef82472/docs/levels_xp.md
        # > The formula to calculate how many xp you need for the next level is 5 * (lvl ^ 2) + 50 * lvl + 100 with
        # > your current level as lvl
        lvl = 0
        while xp >= 0 and lvl <= LEVEL_CALC_LIMIT:  # The same limitation is applied here
            xp -= 5 * lvl ** 2 + 50 * lvl + 100
            lvl += 1
        return lvl - 1

    async def preload_cache(self):
        """Load all guild settings from the database."""
        await self.bot.wait_until_ready()
        DOZER_LOGGER.info("Preloading guild settings")
        await self.update_server_settings_cache()
        await self.update_level_role_cache()
        DOZER_LOGGER.info(
            f"Loaded settings for {len(self.guild_settings)} guilds; and {len(self._level_roles)} level roles")
        # Load subset of member XP records here?

    async def update_server_settings_cache(self):
        """Updates the server settings cache from the database"""
        self.guild_settings = {}
        records = await GuildXPSettings.get_by()  # no filters, get all
        for record in records:
            self.guild_settings[record.guild_id] = record

    async def update_level_role_cache(self):
        """Updates level role cache from the database"""
        self._level_roles = {}
        level_roles = await XPRole.get_by()
        for role in level_roles:
            if self._level_roles.get(role.guild_id):
                self._level_roles[role.guild_id].append(role)
            else:
                self._level_roles[role.guild_id] = [role]

    async def check_new_roles(self, guild: discord.Guild, member: discord.Member, cached_member, guild_settings):
        """Check and see if a member has qualified to get a new role"""
        current_level = self.level_for_total_xp(cached_member.total_xp)
        unsorted = self._level_roles.get(guild.id)

        if unsorted:
            roles = sorted(unsorted, key=lambda entry: entry.level)
            add_roles = []
            del_roles = []
            # Find roles that the member hasn't earned yet
            to_undo = [level_role for level_role in roles if level_role.level > current_level]
            # Find all roles that the member has earned
            to_do = [level_role for level_role in roles if level_role.level <= current_level]
            # Determine if we should add all roles or just top role
            to_add = to_do if guild_settings.keep_old_roles or not len(to_do) else [to_do[-1]]

            for level_role in to_add:
                # Go through all roles that should be added and see if the member already has those roles
                add_role = guild.get_role(level_role.role_id)
                if add_role not in member.roles:
                    add_roles.append(add_role)

            if not guild_settings.keep_old_roles:  # Check if a guild wants all old roles removed
                for level_role in to_do[:-1]:
                    # Go through all roles that should be removed and make sure the member already has those roles
                    del_role = guild.get_role(level_role.role_id)
                    if del_role in member.roles:
                        del_roles.append(del_role)

            for level_role in to_undo:
                # Go through all roles the member shouldn't have, and make sure they don't have them
                del_role = guild.get_role(level_role.role_id)
                if del_role in member.roles:
                    del_roles.append(del_role)

            try:
                await member.add_roles(*add_roles, reason="Level Up")
                await member.remove_roles(*del_roles, reason="Level Up")
            except discord.Forbidden:
                DOZER_LOGGER.debug(f"Unable to add roles to {member} in guild {guild} Reason: Forbidden")

    async def check_level_up(self, guild: discord.Guild, member: discord.Member, old_xp: int, new_xp: int):
        """Check and see if a member has ranked up, and then send a message if enabled"""
        old_level = self.level_for_total_xp(old_xp)
        new_level = self.level_for_total_xp(new_xp)
        if new_level > old_level:
            settings = self.guild_settings[guild.id]
            if settings.lvl_up_msgs:
                channel = guild.get_channel(settings.lvl_up_msgs)
                if channel:
                    await channel.send(f"{member.mention}, you have reached level {new_level}!")

    async def load_member(self, guild_id: int, member_id: int):
        """Check to see if a member is in the level cache and if not load from the database"""
        cached_member = self._xp_cache.get((guild_id, member_id))
        if cached_member is None:
            DOZER_LOGGER.debug("Cache miss: guild_id=%d, user_id=%d", guild_id, member_id)
            records = await MemberXP.get_by(guild_id=guild_id, user_id=member_id)
            if records:
                DOZER_LOGGER.debug("Loading from database")
                cached_member = MemberXPCache.from_record(records[0])
            else:
                DOZER_LOGGER.debug("Creating from scratch")
                cached_member = MemberXPCache(0, datetime.now(tz=timezone.utc), 0, True)
            self._xp_cache[(guild_id, member_id)] = cached_member
        return cached_member

    async def sync_member(self, guild_id: int, member_id: int):
        """Sync an individual member to the database"""
        cached_member = self._xp_cache.get((guild_id, member_id))
        if cached_member:
            e = MemberXP(guild_id, member_id, cached_member.total_xp, cached_member.total_messages,
                         cached_member.last_given_at)
            await e.update_or_add()
            cached_member.dirty = False
            return True
        else:
            return False

    async def sync_to_database(self):
        """Sync dirty records to the database, and evict others from the cache."""

        # Deleting from a dict while iterating will error, so collect the keys up front and iterate that
        # Note that all mutation of `self._xp_cache` happens before the first yield point to prevent race conditions
        keys = list(self._xp_cache.keys())
        to_write = []  # records to write to the database
        evicted = 0
        for (guild_id, user_id) in keys:
            cached_member = self._xp_cache[(guild_id, user_id)]
            if not cached_member.dirty:
                # Evict records that haven't changed since last run from cache to conserve memory
                del self._xp_cache[(guild_id, user_id)]
                evicted += 1
                continue
            to_write.append(
                (guild_id, user_id, cached_member.total_xp, cached_member.total_messages, cached_member.last_given_at))
            cached_member.dirty = False

        if not to_write:
            DOZER_LOGGER.debug("Sync task skipped, nothing to do")
            return
        # Query written manually to insert all records at once
        try:
            async with db.Pool.acquire() as conn:
                await conn.executemany(
                    f"INSERT INTO {MemberXP.__tablename__} (guild_id, user_id, total_xp, total_messages, last_given_at)"
                    f" VALUES ($1, $2, $3, $4, $5) ON CONFLICT ({MemberXP.__uniques__}) DO UPDATE"
                    f" SET total_xp = EXCLUDED.total_xp, total_messages = EXCLUDED.total_messages, last_given_at = "
                    f"EXCLUDED.last_given_at",
                    to_write)
            DOZER_LOGGER.debug(f"Inserted/updated {len(to_write)} record(s); Evicted {evicted} records(s)")
        except Exception as e:
            DOZER_LOGGER.error(f"Failed to sync levels cache to db, Reason:{e}")

    @loop(minutes=2.5)
    async def sync_task(self):
        """Sync dirty records to the database, and evict others from the cache.
        This function merely wraps `sync_to_database` into a periodic task.
        """
        # @loop(...) assumes that getattr(self, func.__name__) is the task, so this needs to be a new function instead
        # of `sync_task = loop(minutes=1)(sync_to_database)`
        await self.sync_to_database()

    @sync_task.before_loop
    async def before_sync(self):
        """Do preparation work before starting the periodic timer to sync XP with the database."""
        await self.bot.wait_until_ready()

    def cog_unload(self):
        """Detach from the running bot and cancel long-running code as the cog is unloaded."""
        self.sync_task.stop()

    def _ensure_sync_running(self):
        task = self.sync_task.get_task()
        if task is None or not task.done():  # has not been started or has been started and not stopped
            return
        try:
            exc = task.exception()
        except asyncio.CancelledError:
            DOZER_LOGGER.warning("Task syncing records was cancelled prematurely, restarting")
        else:
            # exc could be None if the task returns normally, but that would also be an error
            DOZER_LOGGER.error("Task syncing records failed: %r", exc)
        finally:
            self.sync_task.start()

    def _fmt_member(self, guild: discord.Guild, user_id: int):
        member = guild.get_member(user_id)
        if member:
            if member.status == discord.Status.offline:
                return f"[{escape_markdown(member.display_name)}](https://discordapp.com/users/{member.id})"
            else:
                return str(member.mention)  # This only works if presence intents are enabled
        else:  # Still try to see if the bot can find the user to get their name
            user = self.bot.get_user(user_id)
            if user:
                return user
            else:  # If the bot can't get the user's name then return the user's id
                return f"({user_id})"

    @Cog.listener('on_message')
    async def give_message_xp(self, message: discord.Message):
        """Handle giving XP to a user for a message."""
        if message.author.bot or not message.guild:
            return
        guild_settings = self.guild_settings.get(message.guild.id)
        if guild_settings is None or not guild_settings.enabled:
            return

        cached_member = await self.load_member(message.guild.id, message.author.id)
        await self.check_new_roles(message.guild, message.author, cached_member, guild_settings)
        old_xp = cached_member.total_xp

        timestamp = message.created_at.replace(tzinfo=timezone.utc)
        if cached_member.last_given_at is None or timestamp - cached_member.last_given_at > timedelta(
                seconds=guild_settings.xp_cooldown):
            cached_member.total_xp += random.randint(guild_settings.xp_min, guild_settings.xp_max)
            cached_member.last_given_at = timestamp
        cached_member.total_messages += 1
        cached_member.dirty = True

        await self.check_level_up(message.guild, message.author, old_xp, cached_member.total_xp)

    @command(aliases=["mee6sync"])
    @guild_only()  # Prevent command from being executed in a DM
    @discord.ext.commands.max_concurrency(1,
                                          wait=False)  # Only allows one instance of this command to run at a time globally
    @discord.ext.commands.cooldown(rate=1, per=900,
                                   type=discord.ext.commands.BucketType.guild)  # A cooldown of 15 minutes per guild to prevent spam
    @has_permissions(administrator=True)
    async def meesyncs(self, ctx: DozerContext):
        """Function to scrap ranking data from the mee6 api and save it to the database"""
        guild_id = ctx.guild.id
        progress_template = "Currently syncing from Mee6 API please wait... Page: {page}"
        DOZER_LOGGER.info(
            f"Syncing Mee6 level data for {ctx.guild.member_count} members from guild {ctx.guild}({guild_id})")

        if self.guild_settings.get(guild_id):
            self.guild_settings[guild_id].enabled = False

        await self.sync_to_database()  # We sync the database twice so that the entire cache gets flushed
        await self.sync_to_database()  # This is to prevent cache entries from overwriting the new synced data

        msg = await ctx.send(progress_template.format(page="N/A"))
        for page in itertools.count():
            async with self.session.get(
                    f"https://mee6.xyz/api/plugins/levels/leaderboard/{guild_id}?page={page}") as response:
                data = await response.json()
                if data.get("players") and len(data["players"]) > 0:
                    for user in data["players"]:
                        ent = MemberXP(
                            guild_id=int(guild_id),
                            user_id=int(user["id"]),
                            total_xp=int(user["xp"]),
                            total_messages=int(user["message_count"]),
                            last_given_at=ctx.message.created_at.replace(tzinfo=timezone.utc)
                        )
                        await ent.update_or_add()
                    if page % 2:
                        await msg.edit(content=progress_template.format(page=page))
                else:
                    break
            await asyncio.sleep(1.25)  # Slow down api calls as to not anger cloudflare

        await self.update_server_settings_cache()  # We refresh the settings cache to return the settings back to previous values
        await msg.edit(content="Levels data successfully synced from Mee6")
        DOZER_LOGGER.info(f"Successfully synced Mee6 data for guild {ctx.guild}({guild_id})")

    meesyncs.example_usage = """
    `{prefix}meesyncs`: Sync ranking data from the mee6 API to dozer's database
    """

    @command(aliases=["rolelevels", "levelroles"])
    @guild_only()
    async def checkrolelevels(self, ctx: DozerContext):
        """Displays all level associated roles"""
        unsorted = self._level_roles.get(ctx.guild.id)
        embed = discord.Embed(title=f"Level roles for {ctx.guild}", color=blurple)
        if unsorted:
            roles = sorted(unsorted, key=lambda entry: entry.level)  # Sort roles based on level
            embeds = []

            for page_num, page in enumerate(chunk(roles, 10)):
                e = discord.Embed(title=f"Level roles for {ctx.guild}", color=blurple)
                e.description = f"This server has {len(roles)} level roles"
                for level_role in page:
                    role = ctx.guild.get_role(level_role.role_id)
                    if_unavailable = "Deleted role"
                    e.add_field(name=f"Level: {level_role.level}", value=f"{role.mention if role else if_unavailable}",
                                inline=False)

                e.set_footer(text=f"Page {page_num + 1} of {math.ceil(len(roles) / 10)}")
                embeds.append(e)
            await paginate(ctx, embeds)
        else:
            embed.description = "This server has no level roles assigned"
            await ctx.send(embed=embed)

    checkrolelevels.example_usage = """
    `{prefix}checkrolelevels`: Returns an embed of all the role levels 
    """

    @group(invoke_without_command=True, aliases=["moderatelevels", "levelsmoderation"])
    @guild_only()
    async def adjustlevels(self, ctx: DozerContext):
        """Allows for moderators to adjust a members level/xp"""
        await ctx.send(f"Invalid subcommand\nFor help with adjustlevels use `{ctx.prefix}help adjustlevels`")

    adjustlevels.example_usage = """
    `{prefix}adjustlevels setlevel <@Snowplow or "Snowplow"> 15`:\n Sets member Snowplow's level to 15 
    `{prefix}adjustlevels adjustxp <@Snowplow or "Snowplow"> -1500`:\n Adjusts member Snowplow's xp by -1500xp 
    `{prefix}adjustlevels swapxp <@Snowplow or "Snowplow"> <@Dozer or "Dozer">`:\n Swaps Snowplow's xp with Dozer's xp
    `{prefix}adjustlevels transferxp <@Snowplow or "Snowplow"> <@Dozer or "Dozer">`:\n Adds Snowplow's xp to dozer's xp
    """

    @adjustlevels.command()
    @guild_only()
    @has_permissions(manage_messages=True)
    async def setlevel(self, ctx: DozerContext, member: discord.Member, level: int):
        """Changes a members level to requested level"""
        if level >= LEVEL_SET_LIMIT:  # Make sure level doesn't get close to LEVEL_CALC_LIMIT
            raise BadArgument("Requested level is too high!")
        entry = await self.load_member(ctx.guild.id, member.id)
        xp = self.total_xp_for_level(level)
        DOZER_LOGGER.debug(f"Adjusting xp for user {member.id} to {xp}")
        entry.total_xp = xp
        await self.sync_member(ctx.guild.id, member.id)  # Sync just this member to the db
        e = discord.Embed(color=blurple)
        e.add_field(name='Success!', value=f"I set {member}'s level to {level}")
        e.set_footer(text='Triggered by ' + escape_markdown(ctx.author.display_name))
        await ctx.send(embed=e)

    @adjustlevels.command(aliases=["addxp"])
    @guild_only()
    @has_permissions(manage_messages=True)
    async def adjustxp(self, ctx: DozerContext, member: discord.Member, xp_amount: int):
        """Adjusts a members xp by a certain amount"""
        if abs(xp_amount) >= ADD_LIMIT:
            raise BadArgument("You cannot change a members xp more than the 32bit limit will allow!")
        entry = await self.load_member(ctx.guild.id, member.id)
        entry.total_xp += xp_amount
        await self.sync_member(ctx.guild.id, member.id)
        e = discord.Embed(color=blurple)
        e.add_field(name='Success!', value=f"I adjusted {member}'s xp by {xp_amount} points")
        e.set_footer(text='Triggered by ' + escape_markdown(ctx.author.display_name))
        await ctx.send(embed=e)

    @adjustlevels.command()
    @guild_only()
    @has_permissions(manage_messages=True)
    async def swapxp(self, ctx: DozerContext, take_member: discord.Member, give_member: discord.Member):
        """Swap xp stats between two members in a guild"""
        take = await self.load_member(ctx.guild.id, take_member.id)
        give = await self.load_member(ctx.guild.id, give_member.id)
        self._xp_cache[(ctx.guild.id, take_member.id)] = give
        self._xp_cache[(ctx.guild.id, give_member.id)] = take
        await self.sync_member(ctx.guild.id, take_member.id)
        await self.sync_member(ctx.guild.id, give_member.id)
        e = discord.Embed(color=blurple)
        e.add_field(name='Success!', value=f"I swapped {take_member}'s xp with {give_member}")
        e.set_footer(text='Triggered by ' + escape_markdown(ctx.author.display_name))
        await ctx.send(embed=e)

    @adjustlevels.command()
    @guild_only()
    @has_permissions(manage_messages=True)
    async def transferxp(self, ctx: DozerContext, take_member: discord.Member, give_member: discord.Member):
        """Adds xp from one member to another member"""
        take = await self.load_member(ctx.guild.id, take_member.id)
        give = await self.load_member(ctx.guild.id, give_member.id)
        give.total_xp += take.total_xp
        give.total_messages += take.total_messages
        take.total_xp = 0
        take.total_messages = 0
        await self.sync_member(ctx.guild.id, give_member.id)
        await self.sync_member(ctx.guild.id, take_member.id)
        e = discord.Embed(color=blurple)
        e.add_field(name='Success!', value=f"I added {take_member}'s xp to {give_member}")
        e.set_footer(text='Triggered by ' + escape_markdown(ctx.author.display_name))
        await ctx.send(embed=e)

    @group(invoke_without_command=True, aliases=["configurelevels", "levelconfig", "rankconfig"])
    @guild_only()
    async def configureranks(self, ctx: DozerContext):
        """Configures dozer ranks:tm:"""
        settings = self.guild_settings.get(ctx.guild.id)
        if settings:
            embed = discord.Embed(color=blurple)
            embed.set_footer(text='Triggered by ' + ctx.author.display_name)

            notify_channel = ctx.guild.get_channel(settings.lvl_up_msgs)

            enabled = "Enabled" if settings.enabled else "Disabled"
            embed.set_author(name=ctx.guild, icon_url=ctx.guild.icon_url)
            embed.add_field(name=f"Levels are {enabled} for {ctx.guild}", value=f"XP min: {settings.xp_min}\n"
                                                                                f"XP max: {settings.xp_max}\n"
                                                                                f"Cooldown: {settings.xp_cooldown} Seconds\n"
                                                                                f"Keep old roles: {settings.keep_old_roles}\n"
                                                                                f"Notification channel: {notify_channel}")
            await ctx.send(embed=embed)
        else:
            await ctx.send("Levels not configured for this server")

    configureranks.example_usage = """
    `{prefix}configureranks`: Returns current configuration
    `{prefix}configureranks xprange 5 15`: Sets the xp range
    `{prefix}configureranks setcooldown 15`: Sets the cooldown time in seconds
    `{prefix}configureranks toggle`: Toggles levels
    `{prefix}configureranks keeproles`: Toggles whenever old level role roles will be kept on level up
    `{prefix}configureranks notificationchannel channel`: Sets level up message channel
    `{prefix}configureranks notificationsoff`: Turns off notification channel
    `{prefix}configureranks setrolelevel role level`: Adds a level role
    `{prefix}configureranks delrolelevel role`: Deletes a level role 
    """

    @configureranks.command(aliases=["xp"])
    @guild_only()
    @has_permissions(manage_guild=True)
    async def xprange(self, ctx: DozerContext, xp_min: int, xp_max: int):
        """Set the range of a servers levels random xp"""
        if xp_min > xp_max:
            raise BadArgument("XP_min cannot be greater than XP_max!")
        if xp_min < 0:
            raise BadArgument("XP_min cannot be below zero!")
        if xp_max >= ADD_LIMIT:
            raise BadArgument("You cannot set per message xp to more than the 32bit limit will allow!")
        await self._cfg_guild_setting(ctx, xp_min=xp_min, xp_max=xp_max)

    @configureranks.command(aliases=["cooldown"])
    @guild_only()
    @has_permissions(manage_guild=True)
    async def setcooldown(self, ctx: DozerContext, cooldown: int):
        """Set the time in seconds between messages before xp is calculated again"""
        if cooldown < 0:
            raise BadArgument("Cooldown cannot be less than zero!")
        await self._cfg_guild_setting(ctx, xp_cooldown=cooldown)

    @configureranks.command()
    @guild_only()
    @has_permissions(manage_guild=True)
    async def toggle(self, ctx: DozerContext):
        """Toggle dozer ranks"""
        await self._cfg_guild_setting(ctx, toggle_enabled=True)

    @configureranks.command()
    @guild_only()
    @has_permissions(manage_guild=True)
    async def keeproles(self, ctx: DozerContext):
        """Toggles whenever old level role roles will be kept on level up"""
        await self._cfg_guild_setting(ctx, keep_old_roles_toggle=True)

    @configureranks.command(aliases=["notifications"])
    @guild_only()
    @has_permissions(manage_guild=True)
    async def notificationchannel(self, ctx: DozerContext, channel: discord.TextChannel):
        """Set up the channel where level up messages are sent"""
        await self._cfg_guild_setting(ctx, lvl_up_msgs_id=channel.id)

    @configureranks.command(aliases=["nonotifications"])
    @guild_only()
    @has_permissions(manage_guild=True)
    async def notificationsoff(self, ctx: DozerContext):
        """Turns off level up messages"""
        await self._cfg_guild_setting(ctx, no_lvl_up=True)

    @configureranks.command(aliases=["addrolelevel", "addlevelrole", "setlevelrole"])
    @guild_only()
    @has_permissions(manage_roles=True)
    async def setrolelevel(self, ctx: DozerContext, role: discord.Role, level: int):
        """Sets a role to be given to a user when they reach a certain level"""
        if role > ctx.author.top_role:
            raise BadArgument('Cannot give roles higher than your top role!')

        if role > ctx.me.top_role:
            raise BadArgument('Cannot give roles higher than my top role!')

        if level <= 0:
            raise BadArgument("Cannot give level roles lower and/or equal to zero!")

        if role == ctx.guild.default_role:
            raise BadArgument("Cannot give @\N{ZERO WIDTH SPACE}everyone for a level")

        if role.managed:
            raise BadArgument("I am not allowed to assign that role!")

        async with ctx.channel.typing():  # Send typing to show that the bot is thinking and not stalled
            ent = XPRole(
                guild_id=int(ctx.guild.id),
                role_id=int(role.id),
                level=int(level)
            )

            await ent.update_or_add()

            await self.update_level_role_cache()

            e = discord.Embed(color=blurple)
            e.add_field(name='Success!', value=f"{role.mention} will be given to users who reach level {level}")
            e.set_footer(text='Triggered by ' + escape_markdown(ctx.author.display_name))
            await ctx.send(embed=e)

    setrolelevel.example_usage = """
    `{prefix}setrolelevel "level 2" 2`: Will configure the role "level 2" to be given to users who reach level 2` 
    """

    @configureranks.command(aliases=["delrolelevel"])
    @guild_only()
    @has_permissions(manage_roles=True)
    async def removerolelevel(self, ctx: DozerContext, role: discord.Role):
        """Removes a levelrole"""
        e = discord.Embed(color=blurple)
        async with ctx.channel.typing():
            removed = int((await XPRole.delete(role_id=int(role.id))).split(" ", 1)[1])
            if removed > 0:
                await self.update_level_role_cache()
                e.add_field(name='Success!', value=f"{role.mention} was removed from the levels database")
            else:
                e.add_field(name='Failed!', value=f"{role.mention} was not found in the levels database!")
            e.set_footer(text='Triggered by ' + escape_markdown(ctx.author.display_name))
            await ctx.send(embed=e)

    removerolelevel.example_usage = """
    `{prefix}removerolelevel level 2 `: Will remove role "level 2" from level roles
    """

    async def _cfg_guild_setting(self, ctx: DozerContext, xp_min=None, xp_max=None, xp_cooldown=None,
                                 lvl_up_msgs_id=None, toggle_enabled=None, no_lvl_up=False,
                                 keep_old_roles_toggle=False):
        """Basic Database entry updater"""
        async with ctx.channel.typing():  # Send typing to show that the bot is thinking and not stalled
            results = await GuildXPSettings.get_by(guild_id=int(ctx.guild.id))

            if len(results):  # Get the old values to merge with the new ones
                old_ent = results[0]
            else:
                old_ent = GuildXPSettings(  # If old values do not exist, create an entry containing default values
                    guild_id=int(ctx.guild.id),
                    xp_min=5,
                    xp_max=15,
                    xp_cooldown=15,
                    entropy_value=0,  # Is in table but is not used yet
                    lvl_up_msgs=GuildXPSettings.nullify,
                    keep_old_roles=True,
                    enabled=False
                )

            ent = GuildXPSettings(
                guild_id=int(ctx.guild.id),
                xp_min=int(xp_min) if xp_min is not None else old_ent.xp_min,
                xp_max=int(xp_max) if xp_max is not None else old_ent.xp_max,
                xp_cooldown=int(xp_cooldown) if xp_cooldown is not None else old_ent.xp_cooldown,
                entropy_value=0,  # Is in table but is not used yet
                lvl_up_msgs=int(
                    lvl_up_msgs_id) if lvl_up_msgs_id else old_ent.lvl_up_msgs if not no_lvl_up else GuildXPSettings.nullify,
                keep_old_roles=not old_ent.keep_old_roles if keep_old_roles_toggle else old_ent.keep_old_roles,
                enabled=not old_ent.enabled if toggle_enabled else old_ent.enabled
            )
            await ent.update_or_add()
            await self.update_server_settings_cache()
            lvl_up_msgs = ctx.guild.get_channel(ent.lvl_up_msgs)
            embed = discord.Embed(color=blurple)
            embed.set_author(name=ctx.guild, icon_url=ctx.guild.icon_url)
            embed.set_footer(text='Triggered by ' + ctx.author.display_name)
            enabled = "Enabled" if ent.enabled else "Disabled"
            embed.add_field(name=f"Levels are {enabled} for {ctx.guild}", value=f"XP min: {ent.xp_min}\n"
                                                                                f"XP max: {ent.xp_max}\n"
                                                                                f"Cooldown: {ent.xp_cooldown} Seconds\n"
                                                                                f"Keep old roles: {ent.keep_old_roles}\n"
                                                                                f"Notification channel: {lvl_up_msgs}")
            await ctx.send(embed=embed)

    @cog_ext.cog_slash(name="rank", description="Returns your dozer rank")
    async def slash_rank(self, ctx: SlashContext, member: discord.Member = None):
        """Ranks slash handler"""
        await self.rank(ctx, member=member)

    @command(aliases=["rnak", "level"])
    @guild_only()
    @discord.ext.commands.cooldown(rate=1, per=5, type=discord.ext.commands.BucketType.user)
    async def rank(self, ctx: DozerContext, *, member: discord.Member = None):
        """Get a user's ranking on the XP leaderboard.
        If no member is passed, the caller's ranking is shown.
        """
        member = member or ctx.author
        embed = discord.Embed(color=member.color)

        guild_settings = self.guild_settings.get(ctx.guild.id)

        if guild_settings is None or not guild_settings.enabled:
            embed.description = "Levels are not enabled in this server"
        else:
            cache_record = await self.load_member(ctx.guild.id,
                                                  member.id)  # Grab member from cache to make sure we have the most up to date values

            # Make Postgres compute the rank for us (need WITH-query so rank() sees records for every user)
            db_record = await db.Pool.fetchrow(f"""
                WITH ranked_xp AS (
                    SELECT user_id, rank() OVER (ORDER BY total_xp DESC, user_id) FROM {MemberXP.__tablename__}
                    WHERE guild_id = $1
                ) SELECT rank FROM ranked_xp WHERE user_id = $2;
            """, ctx.guild.id, member.id)

            total_xp = cache_record.total_xp
            db_count = await db.Pool.fetchval(
                f"""SELECT count(*) FROM {MemberXP.__tablename__} WHERE guild_id = $1; """, ctx.guild.id)
            # Prevents 1/1 in servers of ~100 and 50/40 in shrunk servers
            count = ctx.guild.member_count if ctx.guild.member_count > db_count else db_count
            level = self.level_for_total_xp(total_xp)
            level_floor = self.total_xp_for_level(level)
            level_xp = self.total_xp_for_level(level + 1) - level_floor

            if db_record:  # If member does not exist in the db, then return rank as the lowest rank
                rank = db_record.get("rank")
            else:
                rank = count

<<<<<<< HEAD
            embed.description = (f"Level {level}, {total_xp - level_floor}/{level_xp} XP to level up ({total_xp} total)\n"
                                 f"#{rank} of {count} in this server")
        embed.set_author(name=escape_markdown(member.display_name), icon_url=member.avatar_url_as(format='png', size=64))
=======
            embed.description = (
                f"Level {level}, {total_xp - level_floor}/{level_xp} XP to level up ({total_xp} total)\n"
                f"#{rank} of {count} in this server")
        embed.set_author(name=member.display_name, icon_url=member.avatar_url_as(format='png', size=64))
>>>>>>> 8255507b
        await ctx.send(embed=embed)

    rank.example_usage = """
    `{prefix}rank`: show your ranking
    `{prefix}rank coolgal#1234`: show another user's ranking
    """

    # Disabled until slash command pagination is fixed by discord
    # @cog_ext.cog_slash(name="leaderboard", description="Returns the guilds dozer leaderboard")
    # async def slash_levels(self, ctx: SlashContext, start_member: discord.Member = None):
    #     """Leaderboard slash handler"""
    #     await self.levels(ctx, start_member)

    @command(aliases=["ranks", "leaderboard"])
    @guild_only()
    async def levels(self, ctx: DozerContext, start: typing.Optional[discord.Member]):
        """Show the XP leaderboard for this server. Leaderboard refreshes every 5 minutes or so"""

        # Order by total_xp needs a tiebreaker, otherwise all records with equal XP will have the same rank
        # This causes rankings like #1, #1, #1, #4, #4, #6, ...
        # user_id is arbitrary, chosen because it is guaranteed to be unique between two records in the same guild
        records = await db.Pool.fetch(f"""
                    SELECT user_id, total_xp, rank() OVER (ORDER BY total_xp DESC, user_id) FROM {MemberXP.__tablename__}
                    WHERE guild_id = $1 ORDER BY rank;
                """, ctx.guild.id)

        start_point = 0

        if start:
            target_filter = filter(lambda record: record['user_id'] == start.id, records)
            targets = list(target_filter)
            if len(targets):
                target = targets[0]
                start_point = int(target['rank'] / 10)
            else:
                return BadArgument("User was not found in the leaderboard")

        if len(records):
            embeds = []
            for page_num, page in enumerate(chunk(records, 10)):
                embed = discord.Embed(title=f"Rankings for {ctx.guild}", color=discord.Color.blue())
                embed.description = '\n'.join(f"#{rank}: {escape_markdown(self._fmt_member(ctx.guild, user_id))}"
                                              f" (lvl {self.level_for_total_xp(total_xp)}, {total_xp} XP)"
                                              for (user_id, total_xp, rank) in page)
                embed.set_footer(text=f"Page {page_num + 1} of {math.ceil(len(records) / 10)}")
                embeds.append(embed)
            await paginate(ctx, embeds, start=start_point)
        else:
            embed = discord.Embed(title=f"Rankings for {ctx.guild}", color=discord.Color.red())
            embed.description = f"Rankings currently unavailable for {ctx.guild}"
            embed.set_footer(text="Please Try Again Later")
            await ctx.send(embed=embed)

    levels.example_usage = """
    `{prefix}levels`: show the XP leaderboard
    `{prefix}levels SnowPlow[>]#5196`: Jump to Snowplow's position on the leaderboard
    """


class XPRole(db.DatabaseTable):
    """Database table mapping a guild and user to their XP and related values."""
    __tablename__ = "roles_levels_xp"
    __uniques__ = "guild_id, role_id"

    @classmethod
    async def initial_create(cls):
        """Create the table in the database"""
        async with db.Pool.acquire() as conn:
            await conn.execute(f"""
                CREATE TABLE {cls.__tablename__} (
                guild_id bigint NOT NULL,
                role_id bigint NOT NULL,
                level int NOT NULL,
                PRIMARY KEY (guild_id, role_id)
                )""")

    def __init__(self, guild_id: int, role_id: int, level: int):
        super().__init__()
        self.guild_id = guild_id
        self.role_id = role_id
        self.level = level

    @classmethod
    async def get_by(cls, **kwargs):
        results = await super().get_by(**kwargs)
        result_list = []
        for result in results:
            obj = XPRole(guild_id=result.get("guild_id"), role_id=result.get("role_id"),
                         level=result.get("level"))
            result_list.append(obj)
        return result_list


class MemberXP(db.DatabaseTable):
    """Database table mapping a guild and user to their XP and related values."""
    __tablename__ = "levels_member_xp"
    __uniques__ = "guild_id, user_id"

    @classmethod
    async def initial_create(cls):
        """Create the table in the database"""
        async with db.Pool.acquire() as conn:
            await conn.execute(f"""
            CREATE TABLE {cls.__tablename__} (
            guild_id bigint NOT NULL,
            user_id bigint NOT NULL,
            total_xp bigint NOT NULL,
            total_messages int NOT NULL,
            last_given_at timestamptz NOT NULL,
            PRIMARY KEY (guild_id, user_id)
            )""")

    def __init__(self, guild_id: int, user_id: int, total_xp: int, total_messages: int, last_given_at: datetime.time):
        super().__init__()
        self.guild_id = guild_id
        self.user_id = user_id
        self.total_xp = total_xp
        self.total_messages = total_messages
        self.last_given_at = last_given_at

    @classmethod
    async def get_by(cls, **kwargs):
        results = await super().get_by(**kwargs)
        result_list = []
        for result in results:
            obj = MemberXP(guild_id=result.get("guild_id"), user_id=result.get("user_id"),
                           total_xp=result.get("total_xp"), total_messages=result.get("total_messages"),
                           last_given_at=result.get("last_given_at"))
            result_list.append(obj)
        return result_list


class MemberXPCache:
    """ A cached record of a user's XP.
        This has all of the fields of `MemberXP` except the primary key, and an additional `dirty` flag that indicates
        whether the record has been changed since it was loaded from the database or created.
    """

    def __init__(self, total_xp: int, last_given_at: datetime, total_messages: int, dirty: bool):
        self.total_xp = total_xp
        self.total_messages = total_messages
        self.last_given_at = last_given_at
        self.dirty = dirty

    def __repr__(self):
        return f"<MemberXPCache total_xp={self.total_xp!r} last_given_at={self.last_given_at!r} total_messages={self.last_given_at!r}" \
               f" dirty={self.dirty!r}>"

    @classmethod
    def from_record(cls, record):
        """Create a cache entry from a database record. This copies all shared fields and sets `dirty` to False."""
        return cls(record.total_xp, record.last_given_at, record.total_messages, False)


class GuildXPSettings(db.DatabaseTable):
    """Database table containing per-guild settings related to XP gain."""
    __tablename__ = "levels_guild_settings"
    __uniques__ = "guild_id"

    @classmethod
    async def initial_create(cls):
        """Create the table in the database"""
        async with db.Pool.acquire() as conn:
            await conn.execute(f"""
            CREATE TABLE {cls.__tablename__} (
            guild_id bigint PRIMARY KEY NOT NULL,
            xp_min int NOT NULL,
            xp_max int NOT NULL,
            xp_cooldown int NOT NULL,
            entropy_value int NOT NULL,
            lvl_up_msgs bigint NOT NULL,
            enabled boolean NOT NULL
            )""")

    def __init__(self, guild_id: int, xp_min: int, xp_max: int, xp_cooldown: int, entropy_value: int, enabled: bool,
                 lvl_up_msgs: bool, keep_old_roles: bool):
        super().__init__()
        self.guild_id = guild_id
        self.xp_min = xp_min
        self.xp_max = xp_max
        self.xp_cooldown = xp_cooldown
        self.entropy_value = entropy_value
        self.enabled = enabled
        self.lvl_up_msgs = lvl_up_msgs
        self.keep_old_roles = keep_old_roles

    @classmethod
    async def get_by(cls, **kwargs):
        results = await super().get_by(**kwargs)
        result_list = []
        for result in results:
            obj = GuildXPSettings(guild_id=result.get("guild_id"), xp_min=result.get("xp_min"),
                                  xp_max=result.get("xp_max"),
                                  xp_cooldown=result.get("xp_cooldown"), entropy_value=result.get("entropy_value"),
                                  enabled=result.get("enabled"),
                                  lvl_up_msgs=result.get("lvl_up_msgs"), keep_old_roles=result.get("keep_old_roles"))
            result_list.append(obj)
        return result_list

    async def version_1(self):
        """DB migration v1"""
        async with db.Pool.acquire() as conn:
            await conn.execute(f"""
            ALTER TABLE {self.__tablename__} ALTER COLUMN lvl_up_msgs DROP NOT NULL;
            ALTER TABLE {self.__tablename__} ADD COLUMN IF NOT EXISTS keep_old_roles boolean NOT NULL default TRUE;
            """)

    __versions__ = [version_1]


def setup(bot):
    """Add the levels cog to a bot."""
    bot.add_cog(Levels(bot))<|MERGE_RESOLUTION|>--- conflicted
+++ resolved
@@ -683,16 +683,9 @@
             else:
                 rank = count
 
-<<<<<<< HEAD
             embed.description = (f"Level {level}, {total_xp - level_floor}/{level_xp} XP to level up ({total_xp} total)\n"
                                  f"#{rank} of {count} in this server")
         embed.set_author(name=escape_markdown(member.display_name), icon_url=member.avatar_url_as(format='png', size=64))
-=======
-            embed.description = (
-                f"Level {level}, {total_xp - level_floor}/{level_xp} XP to level up ({total_xp} total)\n"
-                f"#{rank} of {count} in this server")
-        embed.set_author(name=member.display_name, icon_url=member.avatar_url_as(format='png', size=64))
->>>>>>> 8255507b
         await ctx.send(embed=embed)
 
     rank.example_usage = """
