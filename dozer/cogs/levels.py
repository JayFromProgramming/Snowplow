"""Records members' XP and level."""

import functools
import asyncio
import itertools
import logging
import math
from datetime import timedelta, timezone, datetime
import random
import time
import typing
import aiohttp
import discord
<<<<<<< HEAD

=======
>>>>>>> 0400b0ad
from discord.ext.commands import guild_only, has_permissions, BadArgument
from discord.ext.tasks import loop

from ._utils import *

blurple = discord.Color.blurple()
from .. import db

DOZER_LOGGER = logging.getLogger(__name__)

ADD_LIMIT = 2147483647
LEVEL_SET_LIMIT = 100000
LEVEL_CALC_LIMIT = 1000000


class Levels(Cog):
    """Commands and event handlers for managing levels and XP."""

    cache_size = 750

    def __init__(self, bot):
        super().__init__(bot)
        self._loop = bot.loop
        self._guild_settings = {}
        self._level_roles = {}
        self._xp_cache = {}  # dct[(guild_id, user_id)] = MemberXPCache(...)
        self._loop.create_task(self.preload_cache())
        self.session = aiohttp.ClientSession(loop=bot.loop)
        self.sync_task.start()

    @staticmethod
    @functools.lru_cache(cache_size)
    def total_xp_for_level(level):
        """Compute the total XP required to reach the given level.
        All members at this level have at least this much XP.
        """
        # https://github.com/Mee6/Mee6-documentation/blob/9d98a8fe8ab494fd85ec27750592fc9f8ef82472/docs/levels_xp.md
        # > The formula to calculate how many xp you need for the next level is 5 * (lvl ^ 2) + 50 * lvl + 100 with
        # > your current level as lvl
        if level >= LEVEL_CALC_LIMIT:  # If the level gets too big, dozer will hang trying to calculate the level. A better way needs to
            DOZER_LOGGER.critical("Member XP exceeded maximum calculation limit")  # be found to calculate level's but this is the best for now
            return LEVEL_CALC_LIMIT
        needed = 0
        for lvl in range(level):
            needed += 5 * (lvl ** 2) + 50 * lvl + 100
        return needed

    @staticmethod
    @functools.lru_cache(cache_size)
    def level_for_total_xp(xp):
        """Compute the level of a member with the given amount of total XP.
        All members with this much XP are at or above this level.
        """
        # https://github.com/Mee6/Mee6-documentation/blob/9d98a8fe8ab494fd85ec27750592fc9f8ef82472/docs/levels_xp.md
        # > The formula to calculate how many xp you need for the next level is 5 * (lvl ^ 2) + 50 * lvl + 100 with
        # > your current level as lvl
        lvl = 0
        while xp >= 0 and lvl <= LEVEL_CALC_LIMIT:  # The same limitation is applied here
            xp -= 5 * lvl ** 2 + 50 * lvl + 100
            lvl += 1
        return lvl - 1

    async def preload_cache(self):
        """Load all guild settings from the database."""
        await self.bot.wait_until_ready()
        DOZER_LOGGER.info("Preloading guild settings")
        await self.update_server_settings_cache()
        await self.update_level_role_cache()
        DOZER_LOGGER.info(f"Loaded settings for {len(self._guild_settings)} guilds; and {len(self._level_roles)} level roles")
        # Load subset of member XP records here?

    async def update_server_settings_cache(self):
        """Updates the server settings cache from the database"""
        self._guild_settings = {}
        records = await GuildXPSettings.get_by()  # no filters, get all
        for record in records:
            self._guild_settings[record.guild_id] = record

    async def update_level_role_cache(self):
        """Updates level role cache from the database"""
        self._level_roles = {}
        level_roles = await XPRole.get_by()
        for role in level_roles:
            if self._level_roles.get(role.guild_id):
                self._level_roles[role.guild_id].append(role)
            else:
                self._level_roles[role.guild_id] = [role]

    async def check_new_roles(self, guild, member, cached_member, guild_settings):
        """Check and see if a member has qualified to get a new role"""
        current_level = self.level_for_total_xp(cached_member.total_xp)
        unsorted = self._level_roles.get(guild.id)

        if unsorted:
            roles = sorted(unsorted, key=lambda entry: entry.level)
            add_roles = []
            del_roles = []
            # Find roles that the member hasn't earned yet
            to_undo = [level_role for level_role in roles if level_role.level > current_level]
            # Find all roles that the member has earned
            to_do = [level_role for level_role in roles if level_role.level <= current_level]
            # Determine if we should add all roles or just top role
            to_add = to_do if guild_settings.keep_old_roles or not len(to_do) else [to_do[-1]]

            for level_role in to_add:  # Go through all roles that should be added and see if the member already has those roles
                add_role = guild.get_role(level_role.role_id)
                if add_role not in member.roles:
                    add_roles.append(add_role)

            if not guild_settings.keep_old_roles:  # Check if a guild wants all old roles removed
                for level_role in to_do[:-1]:  # Go through all roles that should be removed and make sure the member already has those roles
                    del_role = guild.get_role(level_role.role_id)
                    if del_role in member.roles:
                        del_roles.append(del_role)

            for level_role in to_undo:  # Go through all roles the member shouldn't have, and make sure they don't have them
                del_role = guild.get_role(level_role.role_id)
                if del_role in member.roles:
                    del_roles.append(del_role)

            try:
                await member.add_roles(*add_roles, reason="Level Up")
                await member.remove_roles(*del_roles, reason="Level Up")
            except discord.Forbidden:
                DOZER_LOGGER.debug(f"Unable to add roles to {member} in guild {guild} Reason: Forbidden")

    async def check_level_up(self, guild, member, old_xp, new_xp):
        """Check and see if a member has ranked up, and then send a message if enabled"""
        old_level = self.level_for_total_xp(old_xp)
        new_level = self.level_for_total_xp(new_xp)
        if new_level > old_level:
            settings = self._guild_settings[guild.id]
            if settings.lvl_up_msgs:
                channel = guild.get_channel(settings.lvl_up_msgs)
                if channel:
                    await channel.send(f"{member.mention}, you have reached level {new_level}!")

    async def load_member(self, guild_id, member_id):
        """Check to see if a member is in the level cache and if not load from the database"""
        cached_member = self._xp_cache.get((guild_id, member_id))
        if cached_member is None:
            DOZER_LOGGER.debug("Cache miss: guild_id=%d, user_id=%d", guild_id, member_id)
            records = await MemberXP.get_by(guild_id=guild_id, user_id=member_id)
            if records:
                DOZER_LOGGER.debug("Loading from database")
                cached_member = MemberXPCache.from_record(records[0])
            else:
                DOZER_LOGGER.debug("Creating from scratch")
                cached_member = MemberXPCache(0, datetime.now(tz=timezone.utc), 0, True)
            self._xp_cache[(guild_id, member_id)] = cached_member
        return cached_member

    async def sync_member(self, guild_id, member_id):
        """Sync an individual member to the database"""
        cached_member = self._xp_cache.get((guild_id, member_id))
        if cached_member:
            e = MemberXP(guild_id, member_id, cached_member.total_xp, cached_member.total_messages, cached_member.last_given_at)
            await e.update_or_add()
            cached_member.dirty = False
            return True
        else:
            return False

    async def sync_to_database(self):
        """Sync dirty records to the database, and evict others from the cache."""

        # Deleting from a dict while iterating will error, so collect the keys up front and iterate that
        # Note that all mutation of `self._xp_cache` happens before the first yield point to prevent race conditions
        keys = list(self._xp_cache.keys())
        to_write = []  # records to write to the database
        evicted = 0
        for (guild_id, user_id) in keys:
            cached_member = self._xp_cache[(guild_id, user_id)]
            if not cached_member.dirty:
                # Evict records that haven't changed since last run from cache to conserve memory
                del self._xp_cache[(guild_id, user_id)]
                evicted += 1
                continue
            to_write.append((guild_id, user_id, cached_member.total_xp, cached_member.total_messages, cached_member.last_given_at))
            cached_member.dirty = False

        if not to_write:
            DOZER_LOGGER.debug("Sync task skipped, nothing to do")
            return
        # Query written manually to insert all records at once
        try:
            async with db.Pool.acquire() as conn:
                await conn.executemany(f"INSERT INTO {MemberXP.__tablename__} (guild_id, user_id, total_xp, total_messages, last_given_at)"
                                       f" VALUES ($1, $2, $3, $4, $5) ON CONFLICT ({MemberXP.__uniques__}) DO UPDATE"
                                       f" SET total_xp = EXCLUDED.total_xp, total_messages = EXCLUDED.total_messages, last_given_at = "
                                       f"EXCLUDED.last_given_at",
                                       to_write)
            DOZER_LOGGER.debug(f"Inserted/updated {len(to_write)} record(s); Evicted {evicted} records(s)")
        except Exception as e:
            DOZER_LOGGER.error(f"Failed to sync levels cache to db, Reason:{e}")

    @loop(minutes=2.5)
    async def sync_task(self):
        """Sync dirty records to the database, and evict others from the cache.
        This function merely wraps `sync_to_database` into a periodic task.
        """
        # @loop(...) assumes that getattr(self, func.__name__) is the task, so this needs to be a new function instead
        # of `sync_task = loop(minutes=1)(sync_to_database)`
        await self.sync_to_database()

    @sync_task.before_loop
    async def before_sync(self):
        """Do preparation work before starting the periodic timer to sync XP with the database."""
        await self.bot.wait_until_ready()

    def cog_unload(self):
        """Detach from the running bot and cancel long-running code as the cog is unloaded."""
        self.sync_task.stop()

    def _ensure_sync_running(self):
        task = self.sync_task.get_task()
        if task is None or not task.done():  # has not been started or has been started and not stopped
            return
        try:
            exc = task.exception()
        except asyncio.CancelledError:
            DOZER_LOGGER.warning("Task syncing records was cancelled prematurely, restarting")
        else:
            # exc could be None if the task returns normally, but that would also be an error
            DOZER_LOGGER.error("Task syncing records failed: %r", exc)
        finally:
            self.sync_task.start()

    def _fmt_member(self, guild, user_id):
        member = guild.get_member(user_id)
        if member:
            return str(member.mention)
        else:  # Still try to see if the bot can find the user to get their name
            user = self.bot.get_user(user_id)
            if user:
                return user
            else:  # If the bot can't get the user's name then return the user's id
                return f"({user_id})"

    @Cog.listener('on_message')
    async def give_message_xp(self, message):
        """Handle giving XP to a user for a message."""
        if message.author.bot or not message.guild:
            return
        guild_settings = self._guild_settings.get(message.guild.id)
        if guild_settings is None or not guild_settings.enabled:
            return

        cached_member = await self.load_member(message.guild.id, message.author.id)
        await self.check_new_roles(message.guild, message.author, cached_member, guild_settings)
        old_xp = cached_member.total_xp

        timestamp = message.created_at.replace(tzinfo=timezone.utc)
        if cached_member.last_given_at is None or timestamp - cached_member.last_given_at > timedelta(seconds=guild_settings.xp_cooldown):
            cached_member.total_xp += random.randint(guild_settings.xp_min, guild_settings.xp_max)
            cached_member.last_given_at = timestamp
        cached_member.total_messages += 1
        cached_member.dirty = True

        await self.check_level_up(message.guild, message.author, old_xp, cached_member.total_xp)

    @command(aliases=["mee6sync"])
    @guild_only()  # Prevent command from being executed in a DM
    @discord.ext.commands.max_concurrency(1, wait=False)  # Only allows one instance of this command to run at a time globally
    @discord.ext.commands.cooldown(rate=1, per=900, type=discord.ext.commands.BucketType.guild)  # A cooldown of 15 minutes per guild to prevent spam
    @has_permissions(administrator=True)
    async def meesyncs(self, ctx):
        """Function to scrap ranking data from the mee6 api and save it to the database"""
        guild_id = ctx.guild.id
        progress_template = "Currently syncing from Mee6 API please wait... Page: {page}"
        DOZER_LOGGER.info(f"Syncing Mee6 level data for {ctx.guild.member_count} members from guild {ctx.guild}({guild_id})")

        if self._guild_settings.get(guild_id):
            self._guild_settings[guild_id].enabled = False

        await self.sync_to_database()  # We sync the database twice so that the entire cache gets flushed
        await self.sync_to_database()  # This is to prevent cache entries from overwriting the new synced data

        msg = await ctx.send(progress_template.format(page="N/A"))
        for page in itertools.count():
            async with self.session.get(f"https://mee6.xyz/api/plugins/levels/leaderboard/{guild_id}?page={page}") as response:
                data = await response.json()
                if data.get("players") and len(data["players"]) > 0:
                    for user in data["players"]:
                        ent = MemberXP(
                            guild_id=int(guild_id),
                            user_id=int(user["id"]),
                            total_xp=int(user["xp"]),
                            total_messages=int(user["message_count"]),
                            last_given_at=ctx.message.created_at.replace(tzinfo=timezone.utc)
                        )
                        await ent.update_or_add()
                    if page % 2:
                        await msg.edit(content=progress_template.format(page=page))
                else:
                    break
            await asyncio.sleep(1.25)  # Slow down api calls as to not anger cloudflare

        await self.update_server_settings_cache()  # We refresh the settings cache to return the settings back to previous values
        await msg.edit(content="Levels data successfully synced from Mee6")
        DOZER_LOGGER.info(f"Successfully synced Mee6 data for guild {ctx.guild}({guild_id})")

    meesyncs.example_usage = """
    `{prefix}meesyncs`: Sync ranking data from the mee6 API to dozer's database
    """

    @command(aliases=["rolelevels", "levelroles"])
    @guild_only()
    async def checkrolelevels(self, ctx):
        """Displays all level associated roles"""
        unsorted = self._level_roles.get(ctx.guild.id)
        embed = discord.Embed(title=f"Level roles for {ctx.guild}", color=blurple)
        if unsorted:
            roles = sorted(unsorted, key=lambda entry: entry.level)  # Sort roles based on level
            embeds = []

            for page_num, page in enumerate(chunk(roles.__iter__(), 10)):
                e = discord.Embed(title=f"Level roles for {ctx.guild}", color=blurple)
                e.description = f"This server has {len(roles)} level roles"
                for level_role in page:
                    role = ctx.guild.get_role(level_role.role_id)
                    if_unavailable = "Deleted role"
                    e.add_field(name=f"Level: {level_role.level}", value=f"{role.mention if role else if_unavailable}", inline=False)

                e.set_footer(text=f"Page {page_num + 1} of {math.ceil(len(roles) / 10)}")
                embeds.append(e)
            await paginate(ctx, embeds)
        else:
            embed.description = "This server has no level roles assigned"
            await ctx.send(embed=embed)

    checkrolelevels.example_usage = """
    `{prefix}checkrolelevels`: Returns an embed of all the role levels 
    """

    @group(invoke_without_command=True, aliases=["moderatelevels", "levelsmoderation"])
    @guild_only()
    async def adjustlevels(self, ctx):
        """Allows for moderators to adjust a members level/xp"""
        await ctx.send(f"Invalid subcommand\nFor help with adjustlevels use `{ctx.prefix}help adjustlevels`")

    adjustlevels.example_usage = """
    `{prefix}adjustlevels setlevel <@Snowplow or "Snowplow"> 15`:\n Sets member Snowplow's level to 15 
    `{prefix}adjustlevels changexp <@Snowplow or "Snowplow"> -1500`:\n Changes member Snowplow's xp by -1500xp 
    `{prefix}adjustlevels swapxp <@Snowplow or "Snowplow"> <@Dozer or "Dozer">`:\n Swaps Snowplow's xp with Dozer's xp
    `{prefix}adjustlevels transferxp <@Snowplow or "Snowplow"> <@Dozer or "Dozer">`:\n Adds Snowplow's xp to dozer's xp
    """

    @adjustlevels.command()
    @guild_only()
    @has_permissions(manage_messages=True)
    async def setlevel(self, ctx, member: discord.Member, level: int):
        """Changes a members level to requested level"""
        if level >= LEVEL_SET_LIMIT:  # Make sure level doesn't get close to LEVEL_CALC_LIMIT
            raise BadArgument("Requested level is too high!")
        entry = await self.load_member(ctx.guild.id, member.id)
        xp = self.total_xp_for_level(level)
        DOZER_LOGGER.debug(f"Adjusting xp for user {member.id} to {xp}")
        entry.total_xp = xp
        await self.sync_member(ctx.guild.id, member.id)  # Sync just this member to the db
        e = discord.Embed(color=blurple)
        e.add_field(name='Success!', value=f"I set {member}'s level to {level}")
        e.set_footer(text='Triggered by ' + ctx.author.display_name)
        await ctx.send(embed=e)

    @adjustlevels.command(aliases=["addxp"])
    @guild_only()
    @has_permissions(manage_messages=True)
    async def adjustxp(self, ctx, member: discord.Member, xp_amount: int):
        """Adjusts a members xp by a certain amount"""
        if abs(xp_amount) >= ADD_LIMIT:
            raise BadArgument("You cannot change a members xp more than the 32bit limit will allow!")
        entry = await self.load_member(ctx.guild.id, member.id)
        entry.total_xp += xp_amount
        await self.sync_member(ctx.guild.id, member.id)
        e = discord.Embed(color=blurple)
        e.add_field(name='Success!', value=f"I adjusted {member}'s xp by {xp_amount} points")
        e.set_footer(text='Triggered by ' + ctx.author.display_name)
        await ctx.send(embed=e)

    @adjustlevels.command()
    @guild_only()
    @has_permissions(manage_messages=True)
    async def swapxp(self, ctx, take_member: discord.Member, give_member: discord.Member):
        """Swap xp stats between two members in a guild"""
        take = await self.load_member(ctx.guild.id, take_member.id)
        give = await self.load_member(ctx.guild.id, give_member.id)
        self._xp_cache[(ctx.guild.id, take_member.id)] = give
        self._xp_cache[(ctx.guild.id, give_member.id)] = take
        await self.sync_member(ctx.guild.id, take_member.id)
        await self.sync_member(ctx.guild.id, give_member.id)
        e = discord.Embed(color=blurple)
        e.add_field(name='Success!', value=f"I swapped {take_member}'s xp with {give_member}")
        e.set_footer(text='Triggered by ' + ctx.author.display_name)
        await ctx.send(embed=e)

    @adjustlevels.command()
    @guild_only()
    @has_permissions(manage_messages=True)
    async def transferxp(self, ctx, take_member: discord.Member, give_member: discord.Member):
        """Adds xp from one member to another member"""
        take = await self.load_member(ctx.guild.id, take_member.id)
        give = await self.load_member(ctx.guild.id, give_member.id)
        give.total_xp += take.total_xp
        give.total_messages += take.total_messages
        take.total_xp = 0
        take.total_messages = 0
        await self.sync_member(ctx.guild.id, give_member.id)
        await self.sync_member(ctx.guild.id, take_member.id)
        e = discord.Embed(color=blurple)
        e.add_field(name='Success!', value=f"I added {take_member}'s xp to {give_member}")
        e.set_footer(text='Triggered by ' + ctx.author.display_name)
        await ctx.send(embed=e)

    @group(invoke_without_command=True, aliases=["configurelevels", "levelconfig", "rankconfig"])
    @guild_only()
    async def configureranks(self, ctx):
        """Configures dozer ranks:tm:"""
        settings = self._guild_settings.get(ctx.guild.id)
        if settings:
            embed = discord.Embed(color=blurple)
            embed.set_footer(text='Triggered by ' + ctx.author.display_name)

            notify_channel = ctx.guild.get_channel(settings.lvl_up_msgs)

            enabled = "Enabled" if settings.enabled else "Disabled"
            embed.set_author(name=ctx.guild, icon_url=ctx.guild.icon_url)
            embed.add_field(name=f"Levels are {enabled} for {ctx.guild}", value=f"XP min: {settings.xp_min}\n"
                                                                                f"XP max: {settings.xp_max}\n"
                                                                                f"Cooldown: {settings.xp_cooldown} Seconds\n"
                                                                                f"Keep old roles: {settings.keep_old_roles}\n"
                                                                                f"Notification channel: {notify_channel}")
            await ctx.send(embed=embed)
        else:
            await ctx.send("Levels not configured for this server")

    configureranks.example_usage = """
    `{prefix}configureranks`: Returns current configuration
    `{prefix}configureranks xprange 5 15`: Sets the xp range
    `{prefix}configureranks setcooldown 15`: Sets the cooldown time in seconds
    `{prefix}configureranks toggle`: Toggles levels
    `{prefix}configureranks keeproles`: Toggles whenever old level role roles will be kept on level up
    `{prefix}configureranks notificationchannel channel`: Sets level up message channel
    `{prefix}configureranks notificationsoff`: Turns off notification channel
    `{prefix}configureranks setrolelevel role level`: Adds a level role
    `{prefix}configureranks delrolelevel role`: Deletes a level role 
    """

    @configureranks.command(aliases=["xp"])
    @guild_only()
    @has_permissions(manage_guild=True)
    async def xprange(self, ctx, xp_min: int, xp_max: int):
        """Set the range of a servers levels random xp"""
        if xp_min > xp_max:
            raise BadArgument("XP_min cannot be greater than XP_max!")
        if xp_min < 0:
            raise BadArgument("XP_min cannot be below zero!")
        if xp_max >= ADD_LIMIT:
            raise BadArgument("You cannot set per message xp to more than the 32bit limit will allow!")
        await self._cfg_guild_setting(ctx, xp_min=xp_min, xp_max=xp_max)

    @configureranks.command(aliases=["cooldown"])
    @guild_only()
    @has_permissions(manage_guild=True)
    async def setcooldown(self, ctx, cooldown: int):
        """Set the time in seconds between messages before xp is calculated again"""
        if cooldown < 0:
            raise BadArgument("Cooldown cannot be less than zero!")
        await self._cfg_guild_setting(ctx, xp_cooldown=cooldown)

    @configureranks.command()
    @guild_only()
    @has_permissions(manage_guild=True)
    async def toggle(self, ctx):
        """Toggle dozer ranks"""
        await self._cfg_guild_setting(ctx, toggle_enabled=True)

    @configureranks.command()
    @guild_only()
    @has_permissions(manage_guild=True)
    async def keeproles(self, ctx):
        """Toggles whenever old level role roles will be kept on level up"""
        await self._cfg_guild_setting(ctx, keep_old_roles_toggle=True)

    @configureranks.command(aliases=["notifications"])
    @guild_only()
    @has_permissions(manage_guild=True)
    async def notificationchannel(self, ctx, channel: discord.TextChannel):
        """Set up the channel where level up messages are sent"""
        await self._cfg_guild_setting(ctx, lvl_up_msgs_id=channel.id)

    @configureranks.command(aliases=["nonotifications"])
    @guild_only()
    @has_permissions(manage_guild=True)
    async def notificationsoff(self, ctx):
        """Turns off level up messages"""
        await self._cfg_guild_setting(ctx, no_lvl_up=True)

    @configureranks.command(aliases=["addrolelevel", "addlevelrole", "setlevelrole"])
    @guild_only()
    @has_permissions(manage_roles=True)
    async def setrolelevel(self, ctx, role: discord.Role, level: int):
        """Sets a role to be given to a user when they reach a certain level"""
        if role > ctx.author.top_role:
            raise BadArgument('Cannot give roles higher than your top role!')

        if role > ctx.me.top_role:
            raise BadArgument('Cannot give roles higher than my top role!')

        if level <= 0:
            raise BadArgument("Cannot give level roles lower and/or equal to zero!")

        if role == ctx.guild.default_role:
            raise BadArgument("Cannot give @\N{ZERO WIDTH SPACE}everyone for a level")

        if role.managed:
            raise BadArgument("I am not allowed to assign that role!")

        async with ctx.channel.typing():  # Send typing to show that the bot is thinking and not stalled
            ent = XPRole(
                guild_id=int(ctx.guild.id),
                role_id=int(role.id),
                level=int(level)
            )

            await ent.update_or_add()

            await self.update_level_role_cache()

            e = discord.Embed(color=blurple)
            e.add_field(name='Success!', value=f"{role.mention} will be given to users who reach level {level}")
            e.set_footer(text='Triggered by ' + ctx.author.display_name)
            await ctx.send(embed=e)

    setrolelevel.example_usage = """
    `{prefix}setrolelevel "level 2" 2`: Will configure the role "level 2" to be given to users who reach level 2` 
    """

    @configureranks.command(aliases=["delrolelevel"])
    @guild_only()
    @has_permissions(manage_roles=True)
    async def removerolelevel(self, ctx, role: discord.Role):
        """Removes a levelrole"""
        e = discord.Embed(color=blurple)
        async with ctx.channel.typing():
            removed = int((await XPRole.delete(role_id=int(role.id))).split(" ", 1)[1])
            if removed > 0:
                await self.update_level_role_cache()
                e.add_field(name='Success!', value=f"{role.mention} was removed from the levels database")
            else:
                e.add_field(name='Failed!', value=f"{role.mention} was not found in the levels database!")
            e.set_footer(text='Triggered by ' + ctx.author.display_name)
            await ctx.send(embed=e)

    removerolelevel.example_usage = """
    `{prefix}removerolelevel level 2 `: Will remove role "level 2" from level roles
    """

    async def _cfg_guild_setting(self, ctx, xp_min=None, xp_max=None, xp_cooldown=None, lvl_up_msgs_id=None, toggle_enabled=None, no_lvl_up=False,
                                 keep_old_roles_toggle=False):
        """Basic Database entry updater"""
        async with ctx.channel.typing():  # Send typing to show that the bot is thinking and not stalled
            results = await GuildXPSettings.get_by(guild_id=int(ctx.guild.id))

            if len(results):  # Get the old values to merge with the new ones
                old_ent = results[0]
            else:
                old_ent = GuildXPSettings(  # If old values do not exist, create an entry containing default values
                    guild_id=int(ctx.guild.id),
                    xp_min=5,
                    xp_max=15,
                    xp_cooldown=15,
                    entropy_value=0,  # Is in table but is not used yet
                    lvl_up_msgs=GuildXPSettings.nullify,
                    keep_old_roles=True,
                    enabled=False
                )

            ent = GuildXPSettings(
                guild_id=int(ctx.guild.id),
                xp_min=int(xp_min) if xp_min is not None else old_ent.xp_min,
                xp_max=int(xp_max) if xp_max is not None else old_ent.xp_max,
                xp_cooldown=int(xp_cooldown) if xp_cooldown is not None else old_ent.xp_cooldown,
                entropy_value=0,  # Is in table but is not used yet
                lvl_up_msgs=int(lvl_up_msgs_id) if lvl_up_msgs_id else old_ent.lvl_up_msgs if not no_lvl_up else GuildXPSettings.nullify,
                keep_old_roles=not old_ent.keep_old_roles if keep_old_roles_toggle else old_ent.keep_old_roles,
                enabled=not old_ent.enabled if toggle_enabled else old_ent.enabled
            )
            await ent.update_or_add()
            await self.update_server_settings_cache()
            lvl_up_msgs = ctx.guild.get_channel(ent.lvl_up_msgs)
            embed = discord.Embed(color=blurple)
            embed.set_author(name=ctx.guild, icon_url=ctx.guild.icon_url)
            embed.set_footer(text='Triggered by ' + ctx.author.display_name)
            enabled = "Enabled" if ent.enabled else "Disabled"
            embed.add_field(name=f"Levels are {enabled} for {ctx.guild}", value=f"XP min: {ent.xp_min}\n"
                                                                                f"XP max: {ent.xp_max}\n"
                                                                                f"Cooldown: {ent.xp_cooldown} Seconds\n"
                                                                                f"Keep old roles: {ent.keep_old_roles}\n"
                                                                                f"Notification channel: {lvl_up_msgs}")
            await ctx.send(embed=embed)

    @command(aliases=["rnak", "level"])
    @guild_only()
    @discord.ext.commands.cooldown(rate=1, per=5, type=discord.ext.commands.BucketType.user)
    async def rank(self, ctx, *, member: discord.Member = None):
        """Get a user's ranking on the XP leaderboard.
        If no member is passed, the caller's ranking is shown.
        """
        member = member or ctx.author
        embed = discord.Embed(color=member.color)

        guild_settings = self._guild_settings.get(ctx.message.guild.id)

        if guild_settings is None or not guild_settings.enabled:
            embed.description = "Levels are not enabled in this server"
        else:
            cache_record = await self.load_member(ctx.guild.id, member.id)  # Grab member from cache to make sure we have the most up to date values

            # Make Postgres compute the rank for us (need WITH-query so rank() sees records for every user)
            db_record = await db.Pool.fetchrow(f"""
                WITH ranked_xp AS (
                    SELECT user_id, rank() OVER (ORDER BY total_xp DESC) FROM {MemberXP.__tablename__}
                    WHERE guild_id = $1
                ) SELECT rank FROM ranked_xp WHERE user_id = $2;
            """, ctx.guild.id, member.id)

            total_xp = cache_record.total_xp
            db_count = await db.Pool.fetchval(f"""SELECT count(*) FROM {MemberXP.__tablename__} WHERE guild_id = $1; """, ctx.guild.id)
            # Prevents 1/1 in servers of ~100 and 50/40 in shrunk servers
            count = ctx.guild.member_count if ctx.guild.member_count > db_count else db_count
            level = self.level_for_total_xp(total_xp)
            level_floor = self.total_xp_for_level(level)
            level_xp = self.total_xp_for_level(level + 1) - level_floor

            if db_record:  # If member does not exist in the db, then return rank as the lowest rank
                rank = db_record.get("rank")
            else:
                rank = count

            embed.description = (f"Level {level}, {total_xp - level_floor}/{level_xp} XP to level up ({total_xp} total)\n"
                                 f"#{rank} of {count} in this server")
        embed.set_author(name=member.display_name, icon_url=member.avatar_url_as(format='png', size=64))
        await ctx.send(embed=embed)

    rank.example_usage = """
    `{prefix}rank`: show your ranking
    `{prefix}rank coolgal#1234`: show another user's ranking
    """

    @command(aliases=["ranks", "leaderboard"])
    @guild_only()
    async def levels(self, ctx, start: typing.Optional[discord.Member]):
        """Show the XP leaderboard for this server. Leaderboard refreshes every 5 minutes or so"""

        # Order by total_xp needs a tiebreaker, otherwise all records with equal XP have the same rank
        # This causes rankings like #1, #1, #1, #4, #4, #6, ...
        # user_id is arbitrary, chosen because it is guaranteed to be unique between two records in the same guild
        records = await db.Pool.fetch(f"""
            SELECT user_id, total_xp, rank() OVER (ORDER BY total_xp DESC, user_id) FROM {MemberXP.__tablename__}
            WHERE guild_id = $1 ORDER BY rank;
        """, ctx.guild.id)

        start_point = 0

        if start:
            target_filter = filter(lambda record: record['user_id'] == start.id, records)
            targets = list(target_filter)
            if len(targets):
                target = targets[0]
                start_point = int(target['rank'] / 10)
            else:
                return BadArgument("User was not found in the leaderboard")

        if len(records):
            embeds = []
            for page_num, page in enumerate(chunk(records, 10)):
                embed = discord.Embed(title=f"Rankings for {ctx.guild}", color=discord.Color.blue())
                embed.description = '\n'.join(f"#{rank}: {self._fmt_member(ctx.guild, user_id)}"
                                              f" (lvl {self.level_for_total_xp(total_xp)}, {total_xp} XP)"
                                              for (user_id, total_xp, rank) in page)
                embed.set_footer(text=f"Page {page_num + 1} of {math.ceil(len(records) / 10)}")
                embeds.append(embed)
            await paginate(ctx, embeds, start=start_point)
        else:
            embed = discord.Embed(title=f"Rankings for {ctx.guild}", color=discord.Color.red())
            embed.description = f"Rankings currently unavailable for {ctx.guild}"
            embed.set_footer(text="Please Try Again Later")
            await ctx.send(embed=embed)

    levels.example_usage = """
    `{prefix}levels`: show the XP leaderboard
    `{prefix}levels SnowPlow[>]#5196`: Jump to Snowplow's position on the leaderboard
    """


class XPRole(db.DatabaseTable):
    """Database table mapping a guild and user to their XP and related values."""
    __tablename__ = "roles_levels_xp"
    __uniques__ = "guild_id, role_id"

    @classmethod
    async def initial_create(cls):
        """Create the table in the database"""
        async with db.Pool.acquire() as conn:
            await conn.execute(f"""
                CREATE TABLE {cls.__tablename__} (
                guild_id bigint NOT NULL,
                role_id bigint NOT NULL,
                level int NOT NULL,
                PRIMARY KEY (guild_id, role_id)
                )""")

    def __init__(self, guild_id, role_id, level):
        super().__init__()
        self.guild_id = guild_id
        self.role_id = role_id
        self.level = level

    @classmethod
    async def get_by(cls, **kwargs):
        results = await super().get_by(**kwargs)
        result_list = []
        for result in results:
            obj = XPRole(guild_id=result.get("guild_id"), role_id=result.get("role_id"),
                         level=result.get("level"))
            result_list.append(obj)
        return result_list


class MemberXP(db.DatabaseTable):
    """Database table mapping a guild and user to their XP and related values."""
    __tablename__ = "levels_member_xp"
    __uniques__ = "guild_id, user_id"

    @classmethod
    async def initial_create(cls):
        """Create the table in the database"""
        async with db.Pool.acquire() as conn:
            await conn.execute(f"""
            CREATE TABLE {cls.__tablename__} (
            guild_id bigint NOT NULL,
            user_id bigint NOT NULL,
            total_xp bigint NOT NULL,
            total_messages int NOT NULL,
            last_given_at timestamptz NOT NULL,
            PRIMARY KEY (guild_id, user_id)
            )""")

    def __init__(self, guild_id, user_id, total_xp, total_messages, last_given_at):
        super().__init__()
        self.guild_id = guild_id
        self.user_id = user_id
        self.total_xp = total_xp
        self.total_messages = total_messages
        self.last_given_at = last_given_at

    @classmethod
    async def get_by(cls, **kwargs):
        results = await super().get_by(**kwargs)
        result_list = []
        for result in results:
            obj = MemberXP(guild_id=result.get("guild_id"), user_id=result.get("user_id"),
                           total_xp=result.get("total_xp"), total_messages=result.get("total_messages"),
                           last_given_at=result.get("last_given_at"))
            result_list.append(obj)
        return result_list


class MemberXPCache:
    """ A cached record of a user's XP.
        This has all of the fields of `MemberXP` except the primary key, and an additional `dirty` flag that indicates
        whether the record has been changed since it was loaded from the database or created.
    """

    def __init__(self, total_xp: int, last_given_at: datetime, total_messages: int, dirty: bool):
        self.total_xp = total_xp
        self.total_messages = total_messages
        self.last_given_at = last_given_at
        self.dirty = dirty

    def __repr__(self):
        return f"<MemberXPCache total_xp={self.total_xp!r} last_given_at={self.last_given_at!r} total_messages={self.last_given_at!r}" \
               f" dirty={self.dirty!r}>"

    @classmethod
    def from_record(cls, record):
        """Create a cache entry from a database record. This copies all shared fields and sets `dirty` to False."""
        return cls(record.total_xp, record.last_given_at, record.total_messages, False)


class GuildXPSettings(db.DatabaseTable):
    """Database table containing per-guild settings related to XP gain."""
    __tablename__ = "levels_guild_settings"
    __uniques__ = "guild_id"

    @classmethod
    async def initial_create(cls):
        """Create the table in the database"""
        async with db.Pool.acquire() as conn:
            await conn.execute(f"""
            CREATE TABLE {cls.__tablename__} (
            guild_id bigint PRIMARY KEY NOT NULL,
            xp_min int NOT NULL,
            xp_max int NOT NULL,
            xp_cooldown int NOT NULL,
            entropy_value int NOT NULL,
            lvl_up_msgs bigint NOT NULL,
            enabled boolean NOT NULL
            )""")

    def __init__(self, guild_id, xp_min, xp_max, xp_cooldown, entropy_value, enabled, lvl_up_msgs, keep_old_roles):
        super().__init__()
        self.guild_id = guild_id
        self.xp_min = xp_min
        self.xp_max = xp_max
        self.xp_cooldown = xp_cooldown
        self.entropy_value = entropy_value
        self.enabled = enabled
        self.lvl_up_msgs = lvl_up_msgs
        self.keep_old_roles = keep_old_roles

    @classmethod
    async def get_by(cls, **kwargs):
        results = await super().get_by(**kwargs)
        result_list = []
        for result in results:
            obj = GuildXPSettings(guild_id=result.get("guild_id"), xp_min=result.get("xp_min"), xp_max=result.get("xp_max"),
                                  xp_cooldown=result.get("xp_cooldown"), entropy_value=result.get("entropy_value"), enabled=result.get("enabled"),
                                  lvl_up_msgs=result.get("lvl_up_msgs"), keep_old_roles=result.get("keep_old_roles"))
            result_list.append(obj)
        return result_list

    async def version_1(self):
        """DB migration v1"""
        async with db.Pool.acquire() as conn:
            await conn.execute(f"""
            ALTER TABLE {self.__tablename__} ALTER COLUMN lvl_up_msgs DROP NOT NULL;
            ALTER TABLE {self.__tablename__} ADD COLUMN IF NOT EXISTS keep_old_roles boolean NOT NULL default TRUE;
            """)

    __versions__ = [version_1]


def setup(bot):
    """Add the levels cog to a bot."""
    bot.add_cog(Levels(bot))<|MERGE_RESOLUTION|>--- conflicted
+++ resolved
@@ -11,10 +11,6 @@
 import typing
 import aiohttp
 import discord
-<<<<<<< HEAD
-
-=======
->>>>>>> 0400b0ad
 from discord.ext.commands import guild_only, has_permissions, BadArgument
 from discord.ext.tasks import loop
 
