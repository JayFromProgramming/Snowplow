"""Commands specific to development. Only approved developers can use these commands."""
import copy
import re
import discord

from discord.ext.commands import NotOwner

from ._utils import *


class Development(Cog):
    """
    Commands useful for developing the bot.
    These commands are restricted to bot developers.
    """
    eval_globals = {}
    for module in ('asyncio', 'collections', 'discord', 'inspect', 'itertools'):
        eval_globals[module] = __import__(module)
    eval_globals['__builtins__'] = __import__('builtins')

    def __local_check(self, ctx):  # All of this cog is only available to devs
        if ctx.author.id not in ctx.bot.config['developers']:
            raise NotOwner('you are not a developer!')
        return True

    @command()
    async def reload(self, ctx, cog):
        """Reloads a cog."""
        extension = 'dozer.cogs.' + cog
        msg = await ctx.send('Reloading extension %s' % extension)
        self.bot.unload_extension(extension)
        self.bot.load_extension(extension)
        await msg.edit(content='Reloaded extension %s' % extension)

    reload.example_usage = """
    `{prefix}reload development` - reloads the development cog
    """

    @command(name='eval')
    async def evaluate(self, ctx, *, code):
        """
        Evaluates Python.
        Await is valid and `{ctx}` is the command context.
        """
        if code.startswith('```'):
            code = code.strip('```').partition('\n')[2].strip()  # Remove multiline code blocks
        else:
            code = code.strip('`').strip()  # Remove single-line code blocks, if necessary

        e = discord.Embed(type='rich')
        e.add_field(name='Code', value='```py\n%s\n```' % code, inline=False)
        try:
            locals_ = locals()
            load_function(code, self.eval_globals, locals_)
            ret = await locals_['evaluated_function'](ctx)

            e.title = 'Python Evaluation - Success'
            e.color = 0x00FF00
            e.add_field(name='Output', value='```\n%s (%s)\n```' % (repr(ret), type(ret).__name__), inline=False)
        except Exception as err:
            e.title = 'Python Evaluation - Error'
            e.color = 0xFF0000
            e.add_field(name='Error', value='```\n%s\n```' % repr(err))
        await ctx.send('', embed=e)

    evaluate.example_usage = """
    `{prefix}eval 0.1 + 0.2` - calculates 0.1 + 0.2
    `{prefix}eval await ctx.send('Hello world!')` - send "Hello World!" to this channel
    """

    @command(name='su', pass_context=True)
    async def pseudo(self, ctx, user: discord.Member, *, command):
        """Execute a command as another user."""
        msg = copy.copy(ctx.message)
        msg.author = user
        msg.content = command
        context = await self.bot.get_context(msg)
        return await self.bot.invoke(context)

    pseudo.example_usage = """
    `{prefix}su cooldude#1234 {prefix}ping` - simulate cooldude sending `{prefix}ping`
    """


def load_function(code, globals_, locals_):
<<<<<<< HEAD
    """Loads functions if possible"""
=======
    """Loads the user-evaluted code as a function so it can be executed."""
>>>>>>> 500d12cf
    function_header = 'async def evaluated_function(ctx):'

    lines = code.splitlines()
    if len(lines) > 1:
        indent = 4
        for line in lines:
            line_indent = re.search(r'\S', line).start()  # First non-WS character is length of indent
            if line_indent:
                indent = line_indent
                break
        line_sep = '\n' + ' ' * indent
        exec(function_header + line_sep + line_sep.join(lines), globals_, locals_)
    else:
        try:
            exec(function_header + '\n\treturn ' + lines[0], globals_, locals_)
        except SyntaxError as err:  # Either adding the 'return' caused an error, or it's user error
            if err.text[err.offset - 1] == '=' or err.text[err.offset - 3:err.offset] == 'del' \
                    or err.text[err.offset - 6:err.offset] == 'return':  # return-caused error
                exec(function_header + '\n\t' + lines[0], globals_, locals_)
            else:  # user error
                raise err


def setup(bot):
    """Adds the development cog to the bot."""
    bot.add_cog(Development(bot))<|MERGE_RESOLUTION|>--- conflicted
+++ resolved
@@ -83,11 +83,7 @@
 
 
 def load_function(code, globals_, locals_):
-<<<<<<< HEAD
-    """Loads functions if possible"""
-=======
     """Loads the user-evaluted code as a function so it can be executed."""
->>>>>>> 500d12cf
     function_header = 'async def evaluated_function(ctx):'
 
     lines = code.splitlines()
