--- conflicted
+++ resolved
@@ -16,26 +16,18 @@
         if member.guild.me.guild_permissions.manage_roles and before.channel != after.channel:
             # determine if it's a join/leave event as well.
             # before and after are voice states
-<<<<<<< HEAD
-=======
+            if before.channel is not None:
+                # leave event, take role
+                config = await Voicebinds.get_byet_by(channel_id=before.channel.id)
+                if len(config) != 0:
+                    await member.remove_roles(membe
             if after.channel is not None:
                 # join event, give role
                 config = await Voicebinds.get_by(channel_id=after.channel.id)
                 if len(config) != 0:
                     await member.add_roles(member.guild.get_role(config[0].role_id))
 
->>>>>>> ebd88a75
-            if before.channel is not None:
-                # leave event, take role
                 config = await Voicebinds.get_by(channel_id=before.channel.id)
-                if len(config) != 0:
-                    await member.remove_roles(member.guild.get_role(config[0].role_id))
-            if after.channel is not None:
-                # join event, give role
-                config = await Voicebinds.get_by_channel(after.channel.id)
-                if len(config) != 0:
-                    await member.add_roles(member.guild.get_role(config[0].role_id))
-
     @command()
     @bot_has_permissions(manage_roles=True)
     @has_permissions(manage_roles=True)
