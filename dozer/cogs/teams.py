"""Commands for making and seeing robotics team associations."""

import collections
import discord
from discord.ext.commands import BadArgument, guild_only

from ._utils import *
from .. import db


class Teams(Cog):
    """Commands for making and seeing robotics team associations."""
    @command()
    async def setteam(self, ctx, team_type, team_number: int):
        """Sets an association with your team in the database."""
        team_type = team_type.casefold()
        dbcheck = await TeamNumbers.get_by_user(user_id=ctx.author.id)
        if len(dbcheck) == 0 or (dbcheck[0].team_number != team_number and dbcheck[0].team_type != team_type):
            await TeamNumbers(user_id=ctx.author.id, team_number=team_number, team_type=team_type).update_or_add()
            await ctx.send("Team number set!")
        else:
            raise BadArgument("You are already associated with that team!")

    setteam.example_usage = """
    `{prefix}setteam type team_number` - Creates an association in the database with a specified team
    """

    @command()
    async def removeteam(self, ctx, team_type, team_number: int):
        """Removes an association with a team in the database."""
        team_type = team_type.casefold()
        results = await TeamNumbers.get_by_user(user_id=ctx.author.id)
        removed = False
        if len(results) != 0:
            await TeamNumbers.delete([("team_number", team_number), ("team_type", team_type)])
            await ctx.send("Removed association with {} team {}".format(team_type, team_number))
            removed = True
        if not removed:
            await ctx.send("Couldn't find any associations with that team!")

    removeteam.example_usage = """
    `{prefix}removeteam type team_number` - Removes your associations with a specified team
    """

    @command()
    @guild_only()
    async def teamsfor(self, ctx, user: discord.Member = None):
        """Allows you to see the teams for the mentioned user. If no user is mentioned, your teams are displayed."""
        if user is None:
            user = ctx.author
        teams = await TeamNumbers.get_by_user(user_id=user.id)
        if len(teams) == 0:
            raise BadArgument("Couldn't find any team associations for that user!")
        else:
            e = discord.Embed(type='rich')
            e.title = 'Teams for {}'.format(user.display_name)
            e.description = "Teams: \n"
            for i in teams:
                e.description = "{} {} Team {} \n".format(e.description, i.team_type.upper(), i.team_number)
            await ctx.send(embed=e)

    teamsfor.example_usage = """
    `{prefix}teamsfor member` - Returns all team associations with the mentioned user. Assumes caller if blank.
    """

    @group(invoke_without_command=True)
    @guild_only()
    async def onteam(self, ctx, team_type, team_number: int):
        """Allows you to see who has associated themselves with a particular team."""
        team_type = team_type.casefold()
        users = await TeamNumbers.get_by_attribute(obj_id=team_number, column_name="team_number")
        for user in users:
            if user.team_type != team_type:
                users.remove(user)
        if len(users) == 0:
            await ctx.send("Nobody on that team found!")
        else:
            e = discord.Embed(type='rich')
            e.title = 'Users on team {}'.format(team_number)
            e.description = "Users: \n"
            for i in users:
                user = ctx.guild.get_member(i.user_id)
                if user is not None:
                    e.description = "{}{} {} \n".format(e.description, user.display_name, user.mention)
            await ctx.send(embed=e)

    onteam.example_usage = """
    `{prefix}onteam type team_number` - Returns a list of users associated with a given team type and number
    """

    @onteam.command()
    @guild_only()
    async def top(self, ctx):
        """Show the top 10 teams by number of members in this guild."""
        users = [mem.id for mem in ctx.guild.members]
        counts = await TeamNumbers.top10(TeamNumbers, users)
        embed = discord.Embed(title=f'Top teams in {ctx.guild.name}', color=discord.Color.blue())
        embed.description = '\n'.join(
            f'{type_.upper()} team {num} ({count} member{"s" if count > 1 else ""})' for (type_, num, count) in counts)
        await ctx.send(embed=embed)

    top.example_usage = """
    `{prefix}onteam top` - List the 10 teams with the most members in this guild
    """

    @Cog.listener('on_member_join')
    async def on_member_join(self, member):
        """Adds a user's team association to their name when they join (if exactly 1 association)"""
        if member.guild.me.guild_permissions.manage_nicknames:
            query = await TeamNumbers.get_by_user(user_id=member.id)
            if len(query) == 1:
                nick = "{} {}{}".format(member.display_name, query[0].team_type, query[0].team_number)
                if len(nick) <= 32:
                    await member.edit(nick=nick)


class TeamNumbers(db.DatabaseTable):
    """Database operations for tracking team associations."""
    __tablename__ = 'team_numbers'
    __uniques__ = 'user_id, team_number, team_type'

    @classmethod
    async def initial_create(cls):
        """Create the table in the database"""
        async with db.Pool.acquire() as conn:
            await conn.execute(f"""
            CREATE TABLE {cls.__tablename__} (
            user_id bigint NOT NULL,
            team_number bigint NOT NULL,
            team_type VARCHAR NOT NULL,
            PRIMARY KEY (user_id, team_number, team_type)
            )""")

    def __init__(self, user_id, team_number, team_type):
        super().__init__()
        self.user_id = user_id
        self.team_number = team_number
        self.team_type = team_type

<<<<<<< HEAD
=======
    async def update_or_add(self):
        """Assign the attribute to this object, then call this method to either insert the object if it doesn't exist in
        the DB or update it if it does exist. It will update every column not specified in __uniques__."""
        # This is its own functions because all columns must be unique, which breaks the syntax of the other one
        keys = []
        values = []
        for var, value in self.__dict__.items():
            # Done so that the two are guaranteed to be in the same order, which isn't true of keys() and values()
            if value is not None:
                keys.append(var)
                values.append(value)
        async with db.Pool.acquire() as conn:
            statement = f"""
            INSERT INTO {self.__tablename__} ({", ".join(keys)})
            VALUES({','.join(f'${i+1}' for i in range(len(values)))}) 
            """
            await conn.execute(statement, *values)

>>>>>>> 0e8954f7
    @classmethod
    async def get_by_attribute(cls, obj_id, column_name):
        """Gets a list of all objects with a given attribute"""
        results = await super().get_by_attribute(obj_id, column_name)
        result_list = []
        for result in results:
            obj = TeamNumbers(user_id=result.get("user_id"),
                              team_number=result.get("team_number"),
                              team_type=result.get("team_type"))
            result_list.append(obj)
        return result_list

    async def top10(self, user_ids):
        """Returns the top 10 team entries"""
        query = """SELECT team_type, team_number, count(*)
                FROM team_numbers
                WHERE user_id = ANY($1) --first param: list of user IDs
                GROUP BY team_type, team_number
                ORDER BY count DESC, team_type, team_number
                LIMIT 10"""
        async with db.Pool.acquire() as conn:
            return await conn.fetch(query, user_ids)


def setup(bot):
    """Adds this cog to the main bot"""
    bot.add_cog(Teams(bot))<|MERGE_RESOLUTION|>--- conflicted
+++ resolved
@@ -137,8 +137,6 @@
         self.team_number = team_number
         self.team_type = team_type
 
-<<<<<<< HEAD
-=======
     async def update_or_add(self):
         """Assign the attribute to this object, then call this method to either insert the object if it doesn't exist in
         the DB or update it if it does exist. It will update every column not specified in __uniques__."""
@@ -157,7 +155,6 @@
             """
             await conn.execute(statement, *values)
 
->>>>>>> 0e8954f7
     @classmethod
     async def get_by_attribute(cls, obj_id, column_name):
         """Gets a list of all objects with a given attribute"""
