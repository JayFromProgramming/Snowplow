"""Bot object for Dozer"""
<<<<<<< HEAD

import os
=======
import logging
>>>>>>> d1658269
import re
import sys
import traceback
from typing import Pattern

import discord
from discord.ext import commands
from loguru import logger
from sentry_sdk import capture_exception

from . import utils
from .cogs import _utils
from .cogs._utils import CommandMixin
from .context import DozerContext
from .db import db_init, db_migrate

if discord.version_info.major < 2:
    logger.error("Your installed discord.py version is too low "
                 "%d.%d.%d, please upgrade to at least 2.0.0",
                 discord.version_info.major,
                 discord.version_info.minor,
                 discord.version_info.micro)
    sys.exit(1)


class InvalidContext(commands.CheckFailure):
    """
    Check failure raised by the global check for an invalid command context - executed by a bot, exceeding global rate-limit, etc.
    The message will be ignored.
    """


class Dozer(commands.Bot):
    """Botty things that are critical to Dozer working"""
    _global_cooldown = commands.Cooldown(1, 1)  # One command per second per user

    def __init__(self, config: dict, *args, **kwargs):
        self.wavelink = None
        self.dynamic_prefix = _utils.PrefixHandler(config['prefix'])
        super().__init__(command_prefix=self.dynamic_prefix.handler, *args, **kwargs)
        self.config = config
        self._restarting = False
        self.check(self.global_checks)

    async def setup_hook(self) -> None:
        for ext in os.listdir('dozer/cogs'):
            if not ext.startswith(('_', '.')):
                await self.load_extension('dozer.cogs.' + ext[:-3])  # Remove '.py'
        await db_init(self.config['db_url'])
        await db_migrate()
        await self.tree.sync()

    async def on_ready(self):
        """Things to run when the bot has initialized and signed in"""
<<<<<<< HEAD
        logger.info('Signed in as {}#{} ({})'.format(self.user.name, self.user.discriminator, self.user.id))
=======
        DOZER_LOGGER.info('Signed in as {}#{} ({})'.format(self.user.name, self.user.discriminator, self.user.id))
        news_cog = self.get_cog("News")
        await news_cog.startup()
>>>>>>> d1658269
        await self.dynamic_prefix.refresh()
        perms = 0
        for cmd in self.walk_commands():
            if isinstance(cmd, CommandMixin):
                perms |= cmd.required_permissions.value
            else:
                logger.warning(f"Command {cmd} not subclass of Dozer type.")
        logger.debug('Bot Invite: {}'.format(utils.oauth_url(self.user.id, discord.Permissions(perms))))
        if self.config['is_backup']:
            status = discord.Status.dnd
        else:
            status = discord.Status.online
        activity = discord.Game(name=f"@{self.user.name} or '{self.config['prefix']}' in {len(self.guilds)} guilds")
        try:
            await self.change_presence(activity=activity, status=status)
        except TypeError:
            logger.warning("You are running an older version of the discord.py rewrite (with breaking changes)! "
                           "To upgrade, run `pip install -r requirements.txt --upgrade`")

    async def get_context(self, message: discord.Message, *, cls=DozerContext):  # pylint: disable=arguments-differ
        ctx = await super().get_context(message, cls=cls)
        return ctx

    async def on_command_error(self, context: DozerContext, exception):  # pylint: disable=arguments-differ
        if isinstance(exception, commands.NoPrivateMessage):
            await context.send('{}, This command cannot be used in DMs.'.format(context.author.mention))
        elif isinstance(exception, commands.UserInputError):
            await context.send('{}, {}'.format(context.author.mention, self.format_error(context, exception)))
        elif isinstance(exception, commands.NotOwner):
            await context.send('{}, {}'.format(context.author.mention, exception.args[0]))
        elif isinstance(exception, commands.MissingPermissions):
            permission_names = [name.replace('guild', 'server').replace('_', ' ').title() for name in
                                exception.missing_permissions]
            await context.send('{}, you need {} permissions to run this command!'.format(
                context.author.mention, utils.pretty_concat(permission_names)))
        elif isinstance(exception, commands.BotMissingPermissions):
            permission_names = [name.replace('guild', 'server').replace('_', ' ').title() for name in
                                exception.missing_permissions]
            await context.send('{}, I need {} permissions to run this command!'.format(
                context.author.mention, utils.pretty_concat(permission_names)))
        elif isinstance(exception, commands.CommandOnCooldown):
            await context.send(
                '{}, That command is on cooldown! Try again in {:.2f}s!'.format(context.author.mention,
                                                                                exception.retry_after))
        elif isinstance(exception, commands.MaxConcurrencyReached):
            types = {discord.ext.commands.BucketType.default: "`Global`",
                     discord.ext.commands.BucketType.guild: "`Guild`",
                     discord.ext.commands.BucketType.channel: "`Channel`",
                     discord.ext.commands.BucketType.category: "`Category`",
                     discord.ext.commands.BucketType.member: "`Member`", discord.ext.commands.BucketType.user: "`User`"}
            await context.send(
                '{}, That command has exceeded the max {} concurrency limit of `{}` instance! Please try again later.'.format(
                    context.author.mention, types[exception.per], exception.number))
        elif isinstance(exception, (commands.CommandNotFound, InvalidContext)):
            pass  # Silent ignore
        else:
            await context.send(
                '```\n%s\n```' % ''.join(traceback.format_exception_only(type(exception), exception)).strip())
            if isinstance(context.channel, discord.TextChannel):
                logger.error('Error in command <%d> (%d.name!r(%d.id) %d(%d.id) %d(%d.id) %d)',
                             context.command, context.guild, context.guild, context.channel, context.channel,
                             context.author, context.author, context.message.content)
            else:
                logger.error('Error in command <%d> (DM %d(%d.id) %d)', context.command,
                             context.channel.recipient,
                             context.channel.recipient, context.message.content)
            logger.error(''.join(traceback.format_exception(type(exception), exception, exception.__traceback__)))

    async def on_error(self, event_method, *args, **kwargs):
        """Don't ignore the error, causing Sentry to capture it."""
        print('Ignoring exception in {}'.format(event_method), file=sys.stderr)
        traceback.print_exc()
        capture_exception()

    @staticmethod
    def format_error(ctx: DozerContext, err: Exception, *, word_re: Pattern = re.compile('[A-Z][a-z]+')):
        """Turns an exception into a user-friendly (or -friendlier, at least) error message."""
        type_words = word_re.findall(type(err).__name__)
        type_msg = ' '.join(map(str.lower, type_words))

        if err.args:
            return '%s: %s' % (type_msg, utils.clean(ctx, err.args[0]))
        else:
            return type_msg

    def global_checks(self, ctx: DozerContext):
        """Checks that should be executed before passed to the command"""
        if ctx.author.bot:
            raise InvalidContext('Bots cannot run commands!')
        retry_after = self._global_cooldown.update_rate_limit()
        if retry_after and not hasattr(ctx, "is_pseudo"):  # bypass ratelimit for su'ed commands
            raise InvalidContext('Global rate-limit exceeded!')
        return True

    def run(self, *args, **kwargs):
        token = self.config['discord_token']
        del self.config['discord_token']  # Prevent token dumping
        super().run(token)

    async def shutdown(self, restart: bool = False):
        """Shuts down the bot"""
        self._restarting = restart
        await self.close()
        self.loop.stop()<|MERGE_RESOLUTION|>--- conflicted
+++ resolved
@@ -1,10 +1,7 @@
 """Bot object for Dozer"""
-<<<<<<< HEAD
+
 
 import os
-=======
-import logging
->>>>>>> d1658269
 import re
 import sys
 import traceback
@@ -59,13 +56,10 @@
 
     async def on_ready(self):
         """Things to run when the bot has initialized and signed in"""
-<<<<<<< HEAD
+
         logger.info('Signed in as {}#{} ({})'.format(self.user.name, self.user.discriminator, self.user.id))
-=======
-        DOZER_LOGGER.info('Signed in as {}#{} ({})'.format(self.user.name, self.user.discriminator, self.user.id))
         news_cog = self.get_cog("News")
         await news_cog.startup()
->>>>>>> d1658269
         await self.dynamic_prefix.refresh()
         perms = 0
         for cmd in self.walk_commands():
